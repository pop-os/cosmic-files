use cosmic::{
    Apply, Element, cosmic_theme, font,
    iced::{
        Alignment,
        Border,
        Color,
        ContentFit,
        Length,
        Point,
        Rectangle,
        Size,
        Subscription,
        Vector,
        advanced::{
            graphics,
            text::{self, Paragraph},
        },
        alignment::{Horizontal, Vertical},
        clipboard::dnd::DndAction,
        event,
        futures::{self, SinkExt},
        keyboard::Modifiers,
        stream,
        //TODO: export in cosmic::widget
        widget::{
            horizontal_rule, rule,
            scrollable::{self, AbsoluteOffset, Viewport},
        },
        window,
    },
    iced_core::{mouse::ScrollDelta, widget::tree},
    theme,
    widget::{
        self, DndDestination, DndSource, Id, Space, Widget,
        menu::{action::MenuAction, key_bind::KeyBind},
    },
};

use chrono::{Datelike, Timelike, Utc};
use i18n_embed::LanguageLoader;
use icu::{
    datetime::{
        DateTimeFormatter, DateTimeFormatterPreferences, fieldsets,
        input::{Date, DateTime, Time},
        options::TimePrecision,
    },
    locale::preferences::extensions::unicode::keywords::HourCycle,
};
use image::ImageDecoder;
use jxl_oxide::integration::JxlDecoder;
use mime_guess::{Mime, mime};
use rustc_hash::FxHashMap;
use serde::{Deserialize, Serialize};
use std::{
    borrow::Cow,
    cell::{Cell, RefCell},
    cmp::{Ordering, Reverse},
    collections::HashMap,
    error::Error,
    fmt::{self, Display},
    fs::{self, File, Metadata},
    hash::Hash,
    io::{BufRead, BufReader},
    os::unix::fs::MetadataExt,
    path::{Path, PathBuf},
    rc::Rc,
    sync::{Arc, LazyLock, RwLock, atomic},
    time::{Duration, Instant, SystemTime},
};
use tempfile::NamedTempFile;
use tokio::sync::mpsc;
use trash::TrashItemSize;
use walkdir::WalkDir;

use crate::{
    FxOrderMap,
    app::{Action, PreviewItem, PreviewKind},
    clipboard::{ClipboardCopy, ClipboardKind, ClipboardPaste},
    config::{DesktopConfig, ICON_SCALE_MAX, ICON_SIZE_GRID, IconSizes, TabConfig, ThumbCfg},
    dialog::DialogKind,
    fl,
    localize::{LANGUAGE_SORTER, LOCALE},
    menu, mime_app,
    mime_icon::{mime_for_path, mime_icon},
    mounter::MOUNTERS,
    mouse_area,
    operation::{Controller, OperationError},
    thumbnail_cacher::{CachedThumbnail, ThumbnailCacher, ThumbnailSize},
    thumbnailer::thumbnailer,
};
use uzers::{get_group_by_gid, get_user_by_uid};

pub const DOUBLE_CLICK_DURATION: Duration = Duration::from_millis(500);
pub const HOVER_DURATION: Duration = Duration::from_millis(1600);
//TODO: best limit for search items
const MAX_SEARCH_LATENCY: Duration = Duration::from_millis(20);
const MAX_SEARCH_RESULTS: usize = 200;
//TODO: configurable thumbnail size?
const THUMBNAIL_SIZE: u32 = (ICON_SIZE_GRID as u32) * (ICON_SCALE_MAX as u32);

pub static THUMB_SEMAPHORE: LazyLock<tokio::sync::Semaphore> =
    LazyLock::new(|| tokio::sync::Semaphore::const_new(num_cpus::get()));

pub(crate) static SORT_OPTION_FALLBACK: LazyLock<FxHashMap<String, (HeadingOptions, bool)>> =
    LazyLock::new(|| {
        FxHashMap::from_iter(dirs::download_dir().into_iter().map(|dir| {
            (
                Location::Path(dir).normalize().to_string(),
                (HeadingOptions::Modified, false),
            )
        }))
    });

static MODE_NAMES: LazyLock<Vec<String>> = LazyLock::new(|| {
    vec![
        // Mode 0
        fl!("none"),
        // Mode 1
        fl!("execute-only"),
        // Mode 2
        fl!("write-only"),
        // Mode 3
        fl!("write-execute"),
        // Mode 4
        fl!("read-only"),
        // Mode 5
        fl!("read-execute"),
        // Mode 6
        fl!("read-write"),
        // Mode 7
        fl!("read-write-execute"),
    ]
});

static SPECIAL_DIRS: LazyLock<FxHashMap<PathBuf, &'static str>> = LazyLock::new(|| {
    let mut special_dirs = FxHashMap::default();
    if let Some(dir) = dirs::document_dir() {
        special_dirs.insert(dir, "folder-documents");
    }
    if let Some(dir) = dirs::download_dir() {
        special_dirs.insert(dir, "folder-download");
    }
    if let Some(dir) = dirs::audio_dir() {
        special_dirs.insert(dir, "folder-music");
    }
    if let Some(dir) = dirs::picture_dir() {
        special_dirs.insert(dir, "folder-pictures");
    }
    if let Some(dir) = dirs::public_dir() {
        special_dirs.insert(dir, "folder-publicshare");
    }
    if let Some(dir) = dirs::template_dir() {
        special_dirs.insert(dir, "folder-templates");
    }
    if let Some(dir) = dirs::video_dir() {
        special_dirs.insert(dir, "folder-videos");
    }
    if let Some(dir) = dirs::desktop_dir() {
        special_dirs.insert(dir, "user-desktop");
    }
    if let Some(dir) = dirs::home_dir() {
        special_dirs.insert(dir, "user-home");
    }
    special_dirs
});

fn button_appearance(
    theme: &theme::Theme,
    selected: bool,
    highlighted: bool,
    cut: bool,
    focused: bool,
    accent: bool,
    condensed_radius: bool,
    desktop: bool,
) -> widget::button::Style {
    let cosmic = theme.cosmic();
    let mut appearance = widget::button::Style::new();
    if selected {
        if accent {
            appearance.background = Some(Color::from(cosmic.accent_color()).into());
            appearance.icon_color = Some(Color::from(cosmic.on_accent_color()));
            if cut {
                appearance.text_color = Some(Color::from(cosmic.accent.on_disabled));
            } else {
                appearance.text_color = Some(Color::from(cosmic.on_accent_color()));
            }
        } else {
            appearance.background = Some(Color::from(cosmic.bg_component_color()).into());
        }
    } else if highlighted {
        if accent {
            appearance.background = Some(Color::from(cosmic.bg_component_color()).into());
            appearance.icon_color = Some(Color::from(cosmic.on_bg_component_color()));
            appearance.text_color = Some(Color::from(cosmic.on_bg_component_color()));
            if cut {
                appearance.text_color = Some(Color::from(cosmic.background.component.on_disabled));
            } else {
                appearance.text_color = Some(Color::from(cosmic.on_bg_component_color()));
            }
        } else {
            appearance.background = Some(Color::from(cosmic.bg_component_color()).into());
        }
    } else if desktop {
        appearance.background = Some(Color::from(cosmic.bg_color()).into());
        appearance.icon_color = Some(Color::from(cosmic.on_bg_color()));
        if cut {
            appearance.text_color = Some(Color::from(cosmic.background.component.disabled));
        } else {
            appearance.text_color = Some(Color::from(cosmic.on_bg_color()));
        }
    } else if cut {
        appearance.text_color = Some(Color::from(cosmic.background.component.on_disabled));
    }
    if focused && accent {
        appearance.outline_width = 1.0;
        appearance.outline_color = Color::from(cosmic.accent_color());
        appearance.border_width = 2.0;
        appearance.border_color = Color::TRANSPARENT;
    }
    if condensed_radius {
        appearance.border_radius = cosmic.radius_xs().into();
    } else {
        appearance.border_radius = cosmic.radius_s().into();
    }
    appearance
}

fn button_style(
    selected: bool,
    highlighted: bool,
    cut: bool,
    accent: bool,
    condensed_radius: bool,
    desktop: bool,
) -> theme::Button {
    //TODO: move to libcosmic?
    theme::Button::Custom {
        active: Box::new(move |focused, theme| {
            button_appearance(
                theme,
                selected,
                highlighted,
                cut,
                focused,
                accent,
                condensed_radius,
                desktop,
            )
        }),
        disabled: Box::new(move |theme| {
            button_appearance(
                theme,
                selected,
                highlighted,
                cut,
                false,
                accent,
                condensed_radius,
                desktop,
            )
        }),
        hovered: Box::new(move |focused, theme| {
            button_appearance(
                theme,
                selected,
                highlighted,
                cut,
                focused,
                accent,
                condensed_radius,
                desktop,
            )
        }),
        pressed: Box::new(move |focused, theme| {
            button_appearance(
                theme,
                selected,
                highlighted,
                cut,
                focused,
                accent,
                condensed_radius,
                desktop,
            )
        }),
    }
}

pub fn folder_icon(path: &PathBuf, icon_size: u16) -> widget::icon::Handle {
    widget::icon::from_name(SPECIAL_DIRS.get(path).map_or("folder", |x| *x))
        .size(icon_size)
        .handle()
}

pub fn folder_icon_symbolic(path: &PathBuf, icon_size: u16) -> widget::icon::Handle {
    widget::icon::from_name(format!(
        "{}-symbolic",
        SPECIAL_DIRS.get(path).map_or("folder", |x| *x)
    ))
    .size(icon_size)
    .handle()
}

fn tab_complete(path: &Path) -> Result<Vec<(String, PathBuf)>, Box<dyn Error>> {
    let parent = if path.exists() {
        // Do not show completion if already on an existing path
        return Ok(Vec::new());
    } else {
        path.parent()
            .ok_or_else(|| format!("path has no parent {}", path.display()))?
    };

    let child_os = path.strip_prefix(parent)?;
    let child = child_os
        .to_str()
        .ok_or_else(|| format!("invalid UTF-8 {}", child_os.display()))?;

    let pattern = format!("^{}", regex::escape(child));
    let regex = regex::RegexBuilder::new(&pattern)
        .case_insensitive(true)
        .build()?;

    let mut completions = Vec::new();
    for entry_res in fs::read_dir(parent)? {
        let entry = entry_res?;
        let file_name_os = entry.file_name();
        let Some(file_name) = file_name_os.to_str() else {
            continue;
        };
        if regex.is_match(file_name) {
            completions.push((file_name.to_string(), entry.path()));
        }
    }

    completions.sort_by(|a, b| LANGUAGE_SORTER.compare(&a.0, &b.0));
    //TODO: make the list scrollable?
    completions.truncate(8);
    Ok(completions)
}

#[cfg(target_os = "macos")]
pub fn trash_entries() -> usize {
    0
}

#[cfg(not(target_os = "macos"))]
pub fn trash_entries() -> usize {
    match trash::os_limited::list() {
        Ok(entries) => entries.len(),
        Err(_err) => 0,
    }
}

pub fn trash_icon(icon_size: u16) -> widget::icon::Handle {
    widget::icon::from_name(if trash::os_limited::is_empty().unwrap_or(true) {
        "user-trash"
    } else {
        "user-trash-full"
    })
    .size(icon_size)
    .handle()
}

pub fn trash_icon_symbolic(icon_size: u16) -> widget::icon::Handle {
    widget::icon::from_name(if trash::os_limited::is_empty().unwrap_or(true) {
        "user-trash-symbolic"
    } else {
        "user-trash-full-symbolic"
    })
    .size(icon_size)
    .handle()
}

//TODO: translate, add more levels?
fn format_size(size: u64) -> String {
    const KB: u64 = 1000;
    const MB: u64 = 1000 * KB;
    const GB: u64 = 1000 * MB;
    const TB: u64 = 1000 * GB;

    if size >= TB {
        format!("{:.1} TB", size as f64 / TB as f64)
    } else if size >= GB {
        format!("{:.1} GB", size as f64 / GB as f64)
    } else if size >= MB {
        format!("{:.1} MB", size as f64 / MB as f64)
    } else if size >= KB {
        format!("{:.1} KB", size as f64 / KB as f64)
    } else {
        format!("{size} B")
    }
}

const MODE_SHIFT_USER: u32 = 6;
const MODE_SHIFT_GROUP: u32 = 3;
const MODE_SHIFT_OTHER: u32 = 0;

const fn get_mode_part(mode: u32, shift: u32) -> u32 {
    (mode >> shift) & 0o7
}

fn set_mode_part(mode: u32, shift: u32, bits: u32) -> u32 {
    assert!(bits <= 0o7);
    (mode & !(0o7 << shift)) | (bits << shift)
}

fn date_time_formatter(military_time: bool) -> DateTimeFormatter<fieldsets::YMDT> {
    let mut prefs = DateTimeFormatterPreferences::from(LOCALE.clone());
    prefs.hour_cycle = Some(if military_time {
        HourCycle::H23
    } else {
        HourCycle::H12
    });

    let mut fs = fieldsets::YMDT::medium();
    fs = fs.with_time_precision(TimePrecision::Minute);

    DateTimeFormatter::try_new(prefs, fs).expect("failed to create DateTimeFormatter")
}

fn time_formatter(military_time: bool) -> DateTimeFormatter<fieldsets::T> {
    let mut prefs = DateTimeFormatterPreferences::from(LOCALE.clone());
    prefs.hour_cycle = Some(if military_time {
        HourCycle::H23
    } else {
        HourCycle::H12
    });

    let mut fs = fieldsets::T::medium();
    fs = fs.with_time_precision(TimePrecision::Minute);

    DateTimeFormatter::try_new(prefs, fs).expect("failed to create DateTimeFormatter")
}

struct FormatTime<'a> {
    pub time: SystemTime,
    pub date_time_formatter: &'a DateTimeFormatter<fieldsets::YMDT>,
    pub time_formatter: &'a DateTimeFormatter<fieldsets::T>,
}

impl<'a> FormatTime<'a> {
    fn from_secs(
        secs: i64,
        date_time_formatter: &'a DateTimeFormatter<fieldsets::YMDT>,
        time_formatter: &'a DateTimeFormatter<fieldsets::T>,
    ) -> Option<Self> {
        // This looks convoluted because we need to ensure the units match up
        let secs: u64 = secs.try_into().ok()?;
        let now = SystemTime::now();
        let filetime_diff = now
            .duration_since(SystemTime::UNIX_EPOCH)
            .map(|from_epoch| from_epoch.as_secs())
            .ok()
            .and_then(|now_secs| now_secs.checked_sub(secs))
            .map(Duration::from_secs)?;
        now.checked_sub(filetime_diff).map(|time| Self {
            time,
            date_time_formatter,
            time_formatter,
        })
    }
}

impl Display for FormatTime<'_> {
    fn fmt(&self, f: &mut fmt::Formatter<'_>) -> fmt::Result {
        let datetime = chrono::DateTime::<chrono::Local>::from(self.time);
        let now = chrono::Local::now();
        let icu_datetime = DateTime {
            date: Date::try_new_gregorian(
                datetime.year(),
                datetime.month() as u8,
                datetime.day() as u8,
            )
            .unwrap(),
            time: Time::try_new(
                datetime.hour() as u8,
                datetime.minute() as u8,
                datetime.second() as u8,
                0,
            )
            .unwrap(),
        };

        if datetime.date_naive() == now.date_naive() {
            f.write_str(fl!("today").as_str())?;
            f.write_str(", ")?;
            self.time_formatter.format(&icu_datetime).fmt(f)
        } else {
            self.date_time_formatter.format(&icu_datetime).fmt(f)
        }
    }
}

const fn format_time<'a>(
    time: SystemTime,
    date_time_formatter: &'a DateTimeFormatter<fieldsets::YMDT>,
    time_formatter: &'a DateTimeFormatter<fieldsets::T>,
) -> FormatTime<'a> {
    FormatTime {
        time,
        date_time_formatter,
        time_formatter,
    }
}

#[cfg(not(target_os = "windows"))]
fn hidden_attribute(_metadata: &Metadata) -> bool {
    false
}

#[cfg(target_os = "windows")]
fn hidden_attribute(metadata: &Metadata) -> bool {
    use std::os::windows::fs::MetadataExt;
    // https://learn.microsoft.com/en-us/windows/win32/fileio/file-attribute-constants
    const FILE_ATTRIBUTE_HIDDEN: u32 = 2;
    metadata.file_attributes() & FILE_ATTRIBUTE_HIDDEN == FILE_ATTRIBUTE_HIDDEN
}

#[derive(Clone, Copy, Debug, PartialEq, Eq)]
pub enum FsKind {
    Local,
    Remote,
    Gvfs,
}

#[cfg(target_os = "linux")]
pub fn fs_kind(metadata: &Metadata) -> FsKind {
    //TODO: method to reload remote filesystems dynamically
    //TODO: fix for https://github.com/eminence/procfs/issues/262
    static DEVICES: LazyLock<FxHashMap<u64, FsKind>> = LazyLock::new(|| {
        let mut devices = FxHashMap::default();
        match procfs::process::Process::myself() {
            Ok(process) => match process.mountinfo() {
                Ok(mount_infos) => {
                    devices = FxHashMap::from_iter(mount_infos.iter().filter_map(|mount_info| {
                        let mut parts = mount_info.majmin.split(':');
                        let major_str = parts.next()?;
                        let minor_str = parts.next()?;
                        let major = major_str.parse::<libc::c_uint>().ok()?;
                        let minor = minor_str.parse::<libc::c_uint>().ok()?;
                        let dev = libc::makedev(major, minor);
                        //TODO: make sure this list is exhaustive
                        let kind = match mount_info.fs_type.as_str() {
                            "cifs" | "fuse.rclone" | "fuse.sshfs" | "nfs" | "nfs4" | "smb"
                            | "smb2" => FsKind::Remote,
                            "fuse.gvfsd-fuse" => FsKind::Gvfs,
                            _ => FsKind::Local,
                        };
                        Some((dev, kind))
                    }));
                }
                Err(err) => {
                    log::warn!("failed to get mount info: {err}");
                }
            },
            Err(err) => {
                log::warn!("failed to get process info: {err}");
            }
        }
        devices
    });
    DEVICES.get(&metadata.dev()).map_or(FsKind::Local, |x| *x)
}

#[cfg(not(target_os = "linux"))]
pub fn fs_kind(_metadata: &Metadata) -> FsKind {
    //TODO: support BSD, macOS, Windows?
    FsKind::Local
}

fn get_desktop_file_display_name(path: &Path) -> Option<String> {
    let entry = match freedesktop_entry_parser::parse_entry(path) {
        Ok(ok) => ok,
        Err(err) => {
            log::warn!("failed to parse {}: {}", path.display(), err);
            return None;
        }
    };

    entry
        .section("Desktop Entry")
        .attr("Name")
        .map(str::to_string)
}

fn get_desktop_file_icon(path: &Path) -> Option<String> {
    let entry = match freedesktop_entry_parser::parse_entry(path) {
        Ok(ok) => ok,
        Err(err) => {
            log::warn!("failed to parse {}: {}", path.display(), err);
            return None;
        }
    };

    entry
        .section("Desktop Entry")
        .attr("Icon")
        .map(str::to_string)
}

pub fn parse_desktop_file(path: &Path) -> (Option<String>, Option<String>) {
    let entry = match freedesktop_entry_parser::parse_entry(path) {
        Ok(ok) => ok,
        Err(err) => {
            log::warn!("failed to parse {}: {}", path.display(), err);
            return (None, None);
        }
    };
    let section = entry.section("Desktop Entry");
    (
<<<<<<< HEAD
        section.attr("Name").map(str::to_string),
        section.attr("Icon").map(str::to_string),
=======
        entry
            .section("Desktop Entry")
            .attr("Name")
            .map(str::to_string),
        entry
            .section("Desktop Entry")
            .attr("Icon")
            .map(str::to_string),
>>>>>>> 6ab15d23
    )
}

fn display_name_for_file(path: &Path, name: &str, get_from_gvfs: bool, is_desktop: bool) -> String {
    if is_desktop {
        get_desktop_file_display_name(path).map_or_else(
            || Item::display_name(name),
            |desktop_name| Item::display_name(desktop_name.as_str()),
        )
    } else if get_from_gvfs {
        Item::display_name(glib::filename_display_name(path).as_str())
    } else {
        Item::display_name(name)
    }
}

#[cfg(feature = "gvfs")]
pub fn item_from_gvfs_info(path: PathBuf, file_info: gio::FileInfo, sizes: IconSizes) -> Item {
    let file_name = file_info
        .attribute_as_string(gio::FILE_ATTRIBUTE_STANDARD_NAME)
        .unwrap_or_default();
    let mtime = file_info.attribute_uint64(gio::FILE_ATTRIBUTE_TIME_MODIFIED);
    let mut is_desktop = false;
    let remote = file_info.boolean(gio::FILE_ATTRIBUTE_FILESYSTEM_REMOTE);
    let is_dir = matches!(file_info.file_type(), gio::FileType::Directory);

    let size_opt = (!is_dir).then_some(file_info.size() as u64);

    let (mime, icon_handle_grid, icon_handle_list, icon_handle_list_condensed) = if is_dir {
        (
            //TODO: make this a static
            "inode/directory".parse().unwrap(),
            folder_icon(&path, sizes.grid()),
            folder_icon(&path, sizes.list()),
            folder_icon(&path, sizes.list_condensed()),
        )
    } else {
        // ALWAYS assume we're remote for mime guessing here, since gvfs reading can be expensive
        // @todo - expose this as a config option?
        let mime = mime_for_path(&path, None, true);

        //TODO: clean this up, implement for trash
        let icon_name_opt = if mime == "application/x-desktop" {
            is_desktop = true;
            get_desktop_file_icon(&path)
        } else {
            None
        };
        if let Some(icon_name) = icon_name_opt {
            (
                mime,
                widget::icon::from_name(&*icon_name)
                    .size(sizes.grid())
                    .handle(),
                widget::icon::from_name(&*icon_name)
                    .size(sizes.list())
                    .handle(),
                widget::icon::from_name(&*icon_name)
                    .size(sizes.list_condensed())
                    .handle(),
            )
        } else {
            (
                mime.clone(),
                mime_icon(mime.clone(), sizes.grid()),
                mime_icon(mime.clone(), sizes.list()),
                mime_icon(mime, sizes.list_condensed()),
            )
        }
    };

    let mut children_opt = None;
    let mut dir_size = DirSize::NotDirectory;
    if is_dir && !remote {
        dir_size = DirSize::Calculating(Controller::default());
        //TODO: calculate children in the background (and make it cancellable?)
        match fs::read_dir(&path) {
            Ok(entries) => {
                children_opt = Some(entries.count());
            }
            Err(err) => {
                log::warn!("failed to read directory {}: {}", path.display(), err);
            }
        }
    }

<<<<<<< HEAD
    let display_name = display_name_for_file(&path, &file_info.display_name(), false, is_desktop);
=======
    let hidden = file_name.starts_with('.');
>>>>>>> 6ab15d23

    Item {
        name: file_name.into(),
        display_name,
        is_mount_point: false,
        metadata: ItemMetadata::GvfsPath {
            mtime,
            size_opt,
            children_opt,
        },
        hidden,
        location_opt: Some(Location::Path(path)),
        mime,
        icon_handle_grid,
        icon_handle_list,
        icon_handle_list_condensed,
        thumbnail_opt: if remote {
            Some(ItemThumbnail::NotImage)
        } else {
            None
        },
        button_id: widget::Id::unique(),
        pos_opt: Cell::new(None),
        rect_opt: Cell::new(None),
        selected: false,
        highlighted: false,
        overlaps_drag_rect: false,
        dir_size,
        cut: false,
    }
}

pub fn item_from_entry(
    path: PathBuf,
    name: String,
    metadata: fs::Metadata,
    sizes: IconSizes,
) -> Item {
    let mut is_desktop = false;
    let mut is_gvfs = false;

    let hidden = name.starts_with('.') || hidden_attribute(&metadata);

    let remote = match fs_kind(&metadata) {
        FsKind::Local => false,
        FsKind::Remote => true,
        #[cfg(feature = "gvfs")]
        FsKind::Gvfs => {
            is_gvfs = true;
            let file = gio::File::for_path(&path);
<<<<<<< HEAD
=======
            match gio::prelude::FileExt::query_info(
                &file,
                gio::FILE_ATTRIBUTE_STANDARD_DISPLAY_NAME,
                gio::FileQueryInfoFlags::NONE,
                gio::Cancellable::NONE,
            ) {
                Ok(info) => {
                    display_name = Item::display_name(&info.display_name());
                }
                Err(err) => {
                    log::warn!("failed to get GIO info for {}: {}", path.display(), err);
                }
            }
>>>>>>> 6ab15d23

            match gio::prelude::FileExt::query_filesystem_info(
                &file,
                gio::FILE_ATTRIBUTE_FILESYSTEM_REMOTE,
                gio::Cancellable::NONE,
            ) {
                Ok(info) => info.boolean(gio::FILE_ATTRIBUTE_FILESYSTEM_REMOTE),
                Err(err) => {
                    log::warn!(
                        "failed to get GIO filesystem info for {}: {}",
                        path.display(),
                        err
                    );
                    true
                }
            }
        }
        #[cfg(not(feature = "gvfs"))]
        FsKind::Gvfs => {
            log::info!(
                "gvfs feature not enabled, info may be inaccurate for {}",
                path.display()
            );
            true
        }
    };

    let (mime, icon_handle_grid, icon_handle_list, icon_handle_list_condensed) =
        if metadata.is_dir() {
            (
                //TODO: make this a static
                "inode/directory".parse().unwrap(),
                folder_icon(&path, sizes.grid()),
                folder_icon(&path, sizes.list()),
                folder_icon(&path, sizes.list_condensed()),
            )
        } else {
            let mime = mime_for_path(&path, Some(&metadata), remote);
            //TODO: clean this up, implement for trash
            let icon_name_opt = if mime == "application/x-desktop" {
                is_desktop = true;
                get_desktop_file_icon(&path)
            } else {
                None
            };
            if let Some(icon_name) = icon_name_opt {
                (
                    mime,
                    widget::icon::from_name(&*icon_name)
                        .size(sizes.grid())
                        .handle(),
                    widget::icon::from_name(&*icon_name)
                        .size(sizes.list())
                        .handle(),
                    widget::icon::from_name(icon_name)
                        .size(sizes.list_condensed())
                        .handle(),
                )
            } else {
                (
                    mime.clone(),
                    mime_icon(mime.clone(), sizes.grid()),
                    mime_icon(mime.clone(), sizes.list()),
                    mime_icon(mime, sizes.list_condensed()),
                )
            }
        };

    let mut children_opt = None;
    let mut dir_size = DirSize::NotDirectory;
    if metadata.is_dir() && !remote {
        dir_size = DirSize::Calculating(Controller::default());
        //TODO: calculate children in the background (and make it cancellable?)
        match fs::read_dir(&path) {
            Ok(entries) => {
                children_opt = Some(entries.count());
            }
            Err(err) => {
                log::warn!("failed to read directory {}: {}", path.display(), err);
            }
        }
    }

    let display_name = display_name_for_file(&path, &name, is_gvfs, is_desktop);

    Item {
        name,
        display_name,
        is_mount_point: false,
        metadata: ItemMetadata::Path {
            metadata,
            children_opt,
        },
        hidden,
        location_opt: Some(Location::Path(path)),
        mime,
        icon_handle_grid,
        icon_handle_list,
        icon_handle_list_condensed,
        thumbnail_opt: remote.then_some(ItemThumbnail::NotImage),
        button_id: widget::Id::unique(),
        pos_opt: Cell::new(None),
        rect_opt: Cell::new(None),
        selected: false,
        highlighted: false,
        overlaps_drag_rect: false,
        dir_size,
        cut: false,
    }
}

fn get_filename_from_path(path: &Path) -> Result<String, String> {
    Ok(match path.file_name() {
        Some(name_os) => name_os
            .to_str()
            .ok_or_else(|| {
                format!(
                    "failed to parse file name for {}: {name_os:?} is not valid UTF-8",
                    path.display()
                )
            })?
            .to_string(),
        None => fl!("filesystem"),
    })
}

pub fn item_from_path<P: Into<PathBuf>>(path: P, sizes: IconSizes) -> Result<Item, String> {
    let path = path.into();
    let name = get_filename_from_path(&path)?;
    let metadata = fs::metadata(&path)
        .map_err(|err| format!("failed to read metadata for {}: {}", path.display(), err))?;
    Ok(item_from_entry(path, name, metadata, sizes))
}

pub fn scan_path(tab_path: &PathBuf, sizes: IconSizes) -> Vec<Item> {
    let mut items = Vec::new();
    let mut hidden_files = Box::from([]);
    let mut remote_scannable = false;

    #[cfg(feature = "gvfs")]
    {
        if let Ok(path_meta) = fs::metadata(tab_path) {
            if fs_kind(&path_meta) == FsKind::Gvfs {
                let file = gio::File::for_path(tab_path);

                // gio crate expects a comma delimited string
                let attr_string = [
                    gio::FILE_ATTRIBUTE_STANDARD_DISPLAY_NAME.as_str(),
                    gio::FILE_ATTRIBUTE_FILESYSTEM_REMOTE.as_str(),
                    gio::FILE_ATTRIBUTE_TIME_MODIFIED.as_str(),
                    gio::FILE_ATTRIBUTE_STANDARD_SIZE.as_str(),
                    gio::FILE_ATTRIBUTE_STANDARD_TYPE.as_str(),
                    gio::FILE_ATTRIBUTE_STANDARD_NAME.as_str(),
                ]
                .join(",");

                match gio::prelude::FileExt::enumerate_children(
                    &file,
                    attr_string.as_str(),
                    gio::FileQueryInfoFlags::NONE,
                    gio::Cancellable::NONE,
                ) {
                    Ok(res) => {
                        remote_scannable = true;
                        items = res
                            .filter_map(|file| {
                                let file = file.ok()?;
                                Some(item_from_gvfs_info(tab_path.join(file.name()), file, sizes))
                            })
                            .collect();
                    }
                    Err(err) => {
                        log::warn!(
                            "could not enumerate {} via gio: {}",
                            tab_path.display(),
                            err
                        );
                    }
                }
            }
        }
    }

    if !remote_scannable {
        match fs::read_dir(tab_path) {
            Ok(entries) => {
                items = entries
                    .filter_map(|entry_res| {
                        let entry = entry_res
                            .inspect_err(|err| {
                                log::warn!(
                                    "failed to read entry in {}: {}",
                                    tab_path.display(),
                                    err
                                )
                            })
                            .ok()?;

                        let path = entry.path();

                        let name = entry
                            .file_name()
                            .into_string()
                            .inspect_err(|name_os| {
                                log::warn!(
                                    "failed to parse entry at {}: {:?} is not valid UTF-8",
                                    path.display(),
                                    name_os
                                )
                            })
                            .ok()?;

                        if name == ".hidden" && path.is_file() {
                            hidden_files = parse_hidden_file(&path);
                        }

                        let metadata = fs::metadata(&path)
                            .inspect_err(|err| {
                                log::warn!(
                                    "failed to read metadata for entry at {}: {}",
                                    path.display(),
                                    err
                                )
                            })
                            .ok()?;

                        Some(item_from_entry(path, name, metadata, sizes))
                    })
                    .collect();
            }
            Err(err) => {
                log::warn!("failed to read directory {}: {}", tab_path.display(), err);
            }
        }
    }
    items.sort_unstable_by(|a, b| match (a.metadata.is_dir(), b.metadata.is_dir()) {
        (true, false) => Ordering::Less,
        (false, true) => Ordering::Greater,
        _ => LANGUAGE_SORTER.compare(&a.display_name, &b.display_name),
    });
    for item in &mut items {
        if hidden_files.contains(&item.name) {
            item.hidden = true;
        }
    }
    items
}

pub fn scan_search<F: Fn(&Path, &str, Metadata) -> bool + Sync>(
    tab_path: &PathBuf,
    term: &str,
    show_hidden: bool,
    callback: F,
) {
    if term.is_empty() {
        return;
    }

    let pattern = regex::escape(term);
    let regex = match regex::RegexBuilder::new(&pattern)
        .case_insensitive(true)
        .build()
    {
        Ok(ok) => ok,
        Err(err) => {
            log::warn!("failed to parse regex {pattern:?}: {err}");
            return;
        }
    };

    ignore::WalkBuilder::new(tab_path)
        .standard_filters(false)
        .hidden(!show_hidden)
        //TODO: only use this on supported targets
        .same_file_system(true)
        .build_parallel()
        .run(|| {
            Box::new(|entry_res| {
                let Ok(entry) = entry_res else {
                    // Skip invalid entries
                    return ignore::WalkState::Skip;
                };

                let Some(file_name) = entry.file_name().to_str() else {
                    // Skip anything with an invalid name
                    return ignore::WalkState::Skip;
                };

                if regex.is_match(file_name) {
                    let path = entry.path();

                    let metadata = match entry.metadata() {
                        Ok(ok) => ok,
                        Err(err) => {
                            log::warn!(
                                "failed to read metadata for entry at {}: {}",
                                path.display(),
                                err
                            );
                            return ignore::WalkState::Continue;
                        }
                    };

                    //TODO: use entry.into_path?
                    if !callback(path, file_name, metadata) {
                        return ignore::WalkState::Quit;
                    }
                }

                ignore::WalkState::Continue
            })
        });
}

// This config statement is from trash::os_limited, inverted
#[cfg(not(any(
    target_os = "windows",
    all(
        unix,
        not(target_os = "macos"),
        not(target_os = "ios"),
        not(target_os = "android")
    )
)))]
pub fn scan_trash(_sizes: IconSizes) -> Vec<Item> {
    log::warn!("viewing trash not supported on this platform");
    Vec::new()
}

// This config statement is from trash::os_limited
#[cfg(any(
    target_os = "windows",
    all(
        unix,
        not(target_os = "macos"),
        not(target_os = "ios"),
        not(target_os = "android")
    )
))]
pub fn scan_trash(sizes: IconSizes) -> Vec<Item> {
    let entries = match trash::os_limited::list() {
        Ok(entry) => entry,
        Err(err) => {
            log::warn!("failed to read trash items: {err}");
            return Vec::new();
        }
    };
    let mut items: Vec<_> = entries
        .into_iter()
        .filter_map(|entry| {
            let metadata = trash::os_limited::metadata(&entry)
                .inspect_err(|err| {
                    log::warn!("failed to get metadata for trash item {entry:?}: {err}")
                })
                .ok()?;
            let original_path = entry.original_path();
            let name = entry.name.to_string_lossy().into_owned();
            let display_name = Item::display_name(&name);

            let (mime, icon_handle_grid, icon_handle_list, icon_handle_list_condensed) =
                match metadata.size {
                    trash::TrashItemSize::Entries(_) => (
                        //TODO: make this a static
                        "inode/directory".parse().unwrap(),
                        folder_icon(&original_path, sizes.grid()),
                        folder_icon(&original_path, sizes.list()),
                        folder_icon(&original_path, sizes.list_condensed()),
                    ),
                    trash::TrashItemSize::Bytes(_) => {
                        // This passes remote = true so it does not read from the original path
                        let mime = mime_for_path(&original_path, None, true);
                        (
                            mime.clone(),
                            mime_icon(mime.clone(), sizes.grid()),
                            mime_icon(mime.clone(), sizes.list()),
                            mime_icon(mime, sizes.list_condensed()),
                        )
                    }
                };

            Some(Item {
                name,
                display_name,
                is_mount_point: false,
                metadata: ItemMetadata::Trash { metadata, entry },
                hidden: false,
                location_opt: None,
                mime,
                icon_handle_grid,
                icon_handle_list,
                icon_handle_list_condensed,
                thumbnail_opt: Some(ItemThumbnail::NotImage),
                button_id: widget::Id::unique(),
                pos_opt: Cell::new(None),
                rect_opt: Cell::new(None),
                selected: false,
                highlighted: false,
                overlaps_drag_rect: false,
                dir_size: DirSize::NotDirectory,
                cut: false,
            })
        })
        .collect();
    items.sort_by(|a, b| match (a.metadata.is_dir(), b.metadata.is_dir()) {
        (true, false) => Ordering::Less,
        (false, true) => Ordering::Greater,
        _ => LANGUAGE_SORTER.compare(&a.display_name, &b.display_name),
    });
    items
}

fn uri_to_path(uri: String) -> Option<PathBuf> {
    uri.parse::<url::Url>().ok().and_then(|url| {
        //TODO support for external drive or cloud?
        if url.scheme() == "file" {
            url.to_file_path().ok()
        } else {
            None
        }
    })
}

pub fn scan_recents(sizes: IconSizes) -> Vec<Item> {
    let recent_files = match recently_used_xbel::parse_file() {
        Ok(recent_files) => recent_files,
        Err(err) => {
            log::warn!("Error reading recent files: {err:?}");
            return Vec::new();
        }
    };
    let mut recents: Vec<_> = recent_files
        .bookmarks
        .into_iter()
        .filter_map(|bookmark| {
            let path = uri_to_path(bookmark.href)?;
            let last_edit = bookmark.modified.parse::<chrono::DateTime<Utc>>().ok()?;
            let last_visit = bookmark.visited.parse::<chrono::DateTime<Utc>>().ok()?;

            if path.exists() {
                let file_name = path.file_name()?;
                let name = file_name.to_string_lossy().to_string();

                let metadata = match path.metadata() {
                    Ok(ok) => ok,
                    Err(err) => {
                        log::warn!(
                            "failed to read metadata for entry at {}: {}",
                            path.display(),
                            err
                        );
                        return None;
                    }
                };

                let item = item_from_entry(path, name, metadata, sizes);
                Some((item, last_edit.min(last_visit)))
            } else {
                log::warn!("recent file path not exist: {}", path.display());
                None
            }
        })
        .collect();

    recents.sort_by_key(|recent| Reverse(recent.1));

    recents.into_iter().take(50).map(|(item, _)| item).collect()
}

pub fn scan_network(uri: &str, sizes: IconSizes) -> Vec<Item> {
    for mounter in MOUNTERS.values() {
        match mounter.network_scan(uri, sizes) {
            Some(Ok(items)) => return items,
            Some(Err(err)) => {
                log::warn!("failed to scan {uri:?}: {err}");
            }
            None => {}
        }
    }
    Vec::new()
}

//TODO: organize desktop items based on display
pub fn scan_desktop(
    tab_path: &PathBuf,
    _display: &str,
    desktop_config: DesktopConfig,
    mut sizes: IconSizes,
) -> Vec<Item> {
    sizes.grid = desktop_config.icon_size;

    let mut items = Vec::new();

    if desktop_config.show_content {
        items.extend(scan_path(tab_path, sizes));
    }

    if desktop_config.show_mounted_drives {
        for mounter in MOUNTERS.values() {
            let Some(mounter_items) = mounter.items(sizes) else {
                continue;
            };
            items.extend(mounter_items.into_iter().filter_map(|mounter_item| {
                let path = mounter_item.path()?;
                // Get most item data from path
                let mut item = match item_from_path(&path, sizes) {
                    Ok(item) => item,
                    Err(err) => {
                        log::warn!(
                            "failed to get item from mounter item {}: {}",
                            path.display(),
                            err
                        );
                        return None;
                    }
                };

                //Override some data with mounter information
                item.name = mounter_item.name();
                item.display_name = Item::display_name(&item.name);

                //TODO: use icon size for mounter item icon
                if let Some(icon) = mounter_item.icon(false) {
                    item.icon_handle_grid.clone_from(&icon);
                    item.icon_handle_list.clone_from(&icon);
                    item.icon_handle_list_condensed = icon;
                }

                Some(item)
            }));
        }
    }

    if desktop_config.show_trash {
        let name = fl!("trash");
        let display_name = Item::display_name(&name);

        let metadata = ItemMetadata::SimpleDir {
            entries: trash_entries() as u64,
        };

        let (mime, icon_handle_grid, icon_handle_list, icon_handle_list_condensed) = {
            (
                "inode/directory".parse().unwrap(),
                trash_icon(sizes.grid()),
                trash_icon(sizes.list()),
                trash_icon(sizes.list_condensed()),
            )
        };

        items.push(Item {
            name,
            display_name,
            is_mount_point: false,
            metadata,
            hidden: false,
            location_opt: Some(Location::Trash),
            mime,
            icon_handle_grid,
            icon_handle_list,
            icon_handle_list_condensed,
            thumbnail_opt: Some(ItemThumbnail::NotImage),
            button_id: widget::Id::unique(),
            pos_opt: Cell::new(None),
            rect_opt: Cell::new(None),
            selected: false,
            highlighted: false,
            overlaps_drag_rect: false,
            dir_size: DirSize::NotDirectory,
            cut: false,
        });
    }

    items
}

#[derive(Clone, Debug)]
pub struct EditLocation {
    pub location: Location,
    pub completions: Option<Vec<(String, PathBuf)>>,
    pub selected: Option<usize>,
}

impl EditLocation {
    pub fn resolve(&self) -> Option<Location> {
        let Some(selected) = self.selected else {
            return Some(self.location.clone());
        };
        let completions = self.completions.as_ref()?;
        let completion = completions.get(selected)?;
        Some(self.location.with_path(completion.1.clone()))
    }

    pub fn select(&mut self, forwards: bool) {
        if let Some(completions) = &self.completions {
            if completions.is_empty() {
                self.selected = None;
            } else {
                let mut selected = if forwards {
                    self.selected.and_then(|x| x.checked_add(1)).unwrap_or(0)
                } else {
                    self.selected
                        .and_then(|x| x.checked_sub(1))
                        .unwrap_or(completions.len() - 1)
                };
                if selected >= completions.len() {
                    selected = 0;
                }
                self.selected = Some(selected);
            }
        } else {
            self.selected = None;
        }
    }
}

impl From<Location> for EditLocation {
    fn from(location: Location) -> Self {
        Self {
            location,
            completions: None,
            selected: None,
        }
    }
}

#[derive(Clone, Debug, Eq, Hash, PartialEq)]
pub enum Location {
    Desktop(PathBuf, String, DesktopConfig),
    Network(String, String, Option<PathBuf>),
    Path(PathBuf),
    Recents,
    Search(PathBuf, String, bool, Instant),
    Trash,
}

impl std::fmt::Display for Location {
    fn fmt(&self, f: &mut fmt::Formatter<'_>) -> fmt::Result {
        match self {
            Self::Desktop(path, display, ..) => {
                write!(f, "{} on display {display}", path.display())
            }
            Self::Network(uri, ..) => write!(f, "{uri}"),
            Self::Path(path) => write!(f, "{}", path.display()),
            Self::Recents => write!(f, "recents"),
            Self::Search(path, term, ..) => write!(f, "search {} for {}", path.display(), term),
            Self::Trash => write!(f, "trash"),
        }
    }
}

impl Location {
    pub fn normalize(&self) -> Self {
        if let Some(mut path) = self.path_opt().cloned() {
            // Add trailing slash if location is a path
            path.push("");
            self.with_path(path)
        } else {
            self.clone()
        }
    }

    pub fn ancestors(&self) -> Vec<(Self, String)> {
        self.path_opt().map_or_else(Default::default, |path| {
            path.ancestors()
                .scan(false, |found_home, ancestor| {
                    (!*found_home).then(|| {
                        let (name, is_home) = folder_name(ancestor);
                        *found_home = is_home;
                        (self.with_path(ancestor.to_path_buf()), name)
                    })
                })
                .collect()
        })
    }

    pub const fn path_opt(&self) -> Option<&PathBuf> {
        match self {
            Self::Desktop(path, ..) => Some(path),
            Self::Path(path) => Some(path),
            Self::Search(path, ..) => Some(path),
            Self::Network(_, _, path) => path.as_ref(),
            _ => None,
        }
    }

    pub(crate) fn into_path_opt(self) -> Option<PathBuf> {
        match self {
            Self::Desktop(path, ..) => Some(path),
            Self::Path(path) => Some(path),
            Self::Search(path, ..) => Some(path),
            Self::Network(_, _, path) => path,
            _ => None,
        }
    }

    pub fn with_path(&self, path: PathBuf) -> Self {
        match self {
            Self::Desktop(_, display, desktop_config) => {
                Self::Desktop(path, display.clone(), *desktop_config)
            }
            Self::Path(..) => Self::Path(path),
            Self::Search(_, term, show_hidden, time) => {
                Self::Search(path, term.clone(), *show_hidden, *time)
            }
            Self::Network(id, name, path) => Self::Network(id.clone(), name.clone(), path.clone()),

            other => other.clone(),
        }
    }

    pub fn scan(&self, sizes: IconSizes) -> (Option<Item>, Vec<Item>) {
        let items = match self {
            Self::Desktop(path, display, desktop_config) => {
                scan_desktop(path, display, *desktop_config, sizes)
            }
            Self::Path(path) => scan_path(path, sizes),
            Self::Search(..) => {
                // Search is done incrementally
                Vec::new()
            }
            Self::Trash => scan_trash(sizes),
            Self::Recents => scan_recents(sizes),
            Self::Network(uri, _, _) => scan_network(uri, sizes),
        };
        let parent_item_opt = match self.path_opt() {
            Some(path) => match item_from_path(path, sizes) {
                Ok(item) => Some(item),
                Err(err) => {
                    log::warn!("failed to get item for {}: {}", path.display(), err);
                    None
                }
            },
            //TODO: support other locations?
            None => None,
        };
        (parent_item_opt, items)
    }

    pub fn title(&self) -> String {
        match self {
            Self::Desktop(path, _, _) => {
                let (name, _) = folder_name(path);
                name
            }
            Self::Path(path) => {
                let (name, _) = folder_name(path);
                name
            }
            Self::Search(path, term, ..) => {
                //TODO: translate
                let (name, _) = folder_name(path);
                format!("Search \"{term}\": {name}")
            }
            Self::Trash => {
                fl!("trash")
            }
            Self::Recents => {
                fl!("recents")
            }
            Self::Network(display_name, ..) => display_name.clone(),
        }
    }
}

pub struct TaskWrapper(pub cosmic::Task<Message>);

impl From<cosmic::Task<Message>> for TaskWrapper {
    fn from(task: cosmic::Task<Message>) -> Self {
        Self(task)
    }
}

impl fmt::Debug for TaskWrapper {
    fn fmt(&self, f: &mut fmt::Formatter<'_>) -> fmt::Result {
        f.debug_struct("TaskWrapper").finish()
    }
}

#[derive(Debug)]
pub enum Command {
    Action(Action),
    AddNetworkDrive,
    AddToSidebar(PathBuf),
    AutoScroll(Option<f32>),
    ChangeLocation(String, Location, Option<Vec<PathBuf>>),
    ContextMenu(Option<Point>, Option<window::Id>),
    Delete(Vec<PathBuf>),
    DropFiles(PathBuf, ClipboardPaste),
    EmptyTrash,
    #[cfg(feature = "desktop")]
    ExecEntryAction(cosmic::desktop::DesktopEntryData, usize),
    Iced(TaskWrapper),
    OpenFile(Vec<PathBuf>),
    OpenInNewTab(PathBuf),
    OpenInNewWindow(PathBuf),
    OpenTrash,
    Preview(PreviewKind),
    SetOpenWith(Mime, String),
    SetPermissions(PathBuf, u32),
    SetSort(String, HeadingOptions, bool),
    WindowDrag,
    WindowToggleMaximize,
}

#[derive(Clone, Debug)]
pub enum Message {
    AddNetworkDrive,
    AutoScroll(Option<f32>),
    Click(Option<usize>),
    DoubleClick(Option<usize>),
    ClickRelease(Option<usize>),
    Config(TabConfig),
    ContextAction(Action),
    ContextMenu(Option<Point>, Option<window::Id>),
    LocationContextMenuPoint(Option<Point>),
    LocationContextMenuIndex(Option<Point>, Option<usize>),
    LocationMenuAction(LocationMenuAction),
    Drag(Option<Rectangle>),
    DragEnd,
    EditLocation(Option<EditLocation>),
    EditLocationComplete(usize),
    EditLocationEnable,
    EditLocationSubmit,
    OpenInNewTab(PathBuf),
    EmptyTrash,
    #[cfg(feature = "desktop")]
    ExecEntryAction(Option<PathBuf>, usize),
    Gallery(bool),
    GalleryPrevious,
    GalleryNext,
    GalleryToggle,
    GoNext,
    GoPrevious,
    ItemDown,
    ItemLeft,
    ItemRight,
    ItemUp,
    Location(Location),
    LocationUp,
    ModifiersChanged(Modifiers),
    Open(Option<PathBuf>),
    Reload,
    RightClick(Option<Point>, Option<usize>),
    MiddleClick(usize),
    Resize(Rectangle),
    Scroll(Viewport),
    ScrollTab(f32),
    SearchContext(Location, SearchContextWrapper),
    SearchReady(bool),
    SelectAll,
    SelectFirst,
    SelectLast,
    SetOpenWith(Mime, String),
    SetPermissions(PathBuf, u32),
    SetSort(HeadingOptions, bool),
    TabComplete(PathBuf, Vec<(String, PathBuf)>),
    Thumbnail(PathBuf, ItemThumbnail),
    ToggleSort(HeadingOptions),
    Drop(Option<(Location, ClipboardPaste)>),
    DndHover(Location),
    DndEnter(Location),
    DndLeave(Location),
    WindowDrag,
    WindowToggleMaximize,
    ZoomIn,
    ZoomOut,
    HighlightDeactivate(usize),
    HighlightActivate(usize),
    DirectorySize(PathBuf, DirSize),
}

#[derive(Copy, Clone, Debug, Eq, PartialEq)]
pub enum LocationMenuAction {
    OpenInNewTab(usize),
    OpenInNewWindow(usize),
    Preview(usize),
    AddToSidebar(usize),
}

impl MenuAction for LocationMenuAction {
    type Message = Message;

    fn message(&self) -> Self::Message {
        Message::LocationMenuAction(*self)
    }
}

#[derive(Clone, Debug)]
pub enum DirSize {
    Calculating(Controller),
    Directory(u64),
    NotDirectory,
    Error(String),
}

#[derive(Clone, Debug)]
pub enum ItemMetadata {
    Path {
        metadata: Metadata,
        children_opt: Option<usize>,
    },
    Trash {
        metadata: trash::TrashItemMetadata,
        entry: trash::TrashItem,
    },
    SimpleDir {
        entries: u64,
    },
    SimpleFile {
        size: u64,
    },
    #[cfg(feature = "gvfs")]
    GvfsPath {
        mtime: u64,
        size_opt: Option<u64>,
        children_opt: Option<usize>,
    },
}

impl ItemMetadata {
    pub fn is_dir(&self) -> bool {
        match self {
            Self::Path { metadata, .. } => metadata.is_dir(),
            Self::Trash { metadata, .. } => match metadata.size {
                trash::TrashItemSize::Entries(_) => true,
                trash::TrashItemSize::Bytes(_) => false,
            },
            Self::SimpleDir { .. } => true,
            Self::SimpleFile { .. } => false,
            #[cfg(feature = "gvfs")]
            Self::GvfsPath { children_opt, .. } => children_opt.is_some(),
        }
    }

    pub fn modified(&self) -> Option<SystemTime> {
        match self {
            Self::Path { metadata, .. } => metadata.modified().ok(),
            #[cfg(feature = "gvfs")]
            Self::GvfsPath { mtime, .. } => {
                Some(SystemTime::UNIX_EPOCH + Duration::from_secs(*mtime))
            }
            _ => None,
        }
    }

    pub fn file_size(&self) -> Option<u64> {
        match self {
            Self::Path { metadata, .. } => (!metadata.is_dir()).then_some(metadata.len()),
            Self::Trash { metadata, .. } => match metadata.size {
                TrashItemSize::Bytes(size) => Some(size),
                TrashItemSize::Entries(_) => None,
            },
            #[cfg(feature = "gvfs")]
            Self::GvfsPath { size_opt, .. } => *size_opt,
            _ => None,
        }
    }
}

#[derive(Debug)]
pub enum ItemThumbnail {
    NotImage,
    Image(widget::image::Handle, Option<(u32, u32)>),
    Svg(widget::svg::Handle),
    Text(widget::text_editor::Content),
}

impl Clone for ItemThumbnail {
    fn clone(&self) -> Self {
        match self {
            Self::NotImage => Self::NotImage,
            Self::Image(handle, size_opt) => Self::Image(handle.clone(), *size_opt),
            Self::Svg(handle) => Self::Svg(handle.clone()),
            // Content cannot be cloned simply
            Self::Text(content) => {
                Self::Text(widget::text_editor::Content::with_text(&content.text()))
            }
        }
    }
}

impl ItemThumbnail {
    pub fn new(
        path: &Path,
        metadata: ItemMetadata,
        mime: mime::Mime,
        mut thumbnail_size: u32,
        max_mem: u64,
        jobs: usize,
        max_size_mb: u64,
    ) -> Self {
        let thumbnail_cacher =
            ThumbnailCacher::new(path, ThumbnailSize::from_pixel_size(thumbnail_size));
        match thumbnail_cacher.as_ref() {
            Ok(cache) => match cache.get_cached_thumbnail() {
                CachedThumbnail::Valid((path, size)) => {
                    return Self::Image(
                        widget::image::Handle::from_path(path),
                        size.map(|s| (s.pixel_size(), s.pixel_size())),
                    );
                }
                CachedThumbnail::Failed => {
                    if mime.type_() != mime::IMAGE {
                        return Self::NotImage;
                    }
                }
                CachedThumbnail::RequiresUpdate(size) => {
                    thumbnail_size = size.pixel_size();
                }
            },
            Err(err) => {
                log::warn!(
                    "failed to create ThumbnailCache for {}: {}",
                    path.display(),
                    err
                );
            }
        }

        let size = metadata.file_size().unwrap_or_default();
        let check_size = |thumbnailer: &str, max_size| {
            if size <= max_size {
                true
            } else {
                log::warn!(
                    "skipping internal {} thumbnailer for {}: file size {} is larger than {}",
                    thumbnailer,
                    path.display(),
                    format_size(size),
                    format_size(max_size)
                );
                false
            }
        };

        let mut tried_supported_file = false;
        // First try built-in image thumbnailer
        if mime.type_() == mime::IMAGE && check_size("image", max_size_mb * 1000 * 1000) {
            tried_supported_file = true;
            let dyn_img: Option<image::DynamicImage> = match mime.subtype().as_str() {
                "jxl" => match File::open(path) {
                    Ok(file) => match JxlDecoder::new(file) {
                        Ok(mut decoder) => {
                            let mut limits = image::Limits::default();
                            let max_ram = max_mem * 1000 * 1000 / jobs as u64;
                            limits.max_alloc = Some(max_ram);
                            let _ = decoder.set_limits(limits);
                            match image::DynamicImage::from_decoder(decoder) {
                                Ok(img) => Some(img),
                                Err(err) => {
                                    log::warn!("failed to decode jxl {}: {}", path.display(), err);
                                    None
                                }
                            }
                        }
                        Err(err) => {
                            log::warn!("failed to create jxl decoder {}: {}", path.display(), err);
                            None
                        }
                    },
                    Err(err) => {
                        log::warn!("failed to open path {}: {}", path.display(), err);
                        None
                    }
                },
                _ => {
                    match image::ImageReader::open(path)
                        .and_then(image::ImageReader::with_guessed_format)
                    {
                        Ok(mut reader) => {
                            let mut limits = image::Limits::default();
                            let max_ram = max_mem * 1000 * 1000 / jobs as u64;
                            limits.max_alloc = Some(max_ram);
                            reader.limits(limits);
                            match reader.decode() {
                                Ok(reader) => Some(reader),
                                Err(err) => {
                                    log::warn!("failed to decode {}: {}", path.display(), err);
                                    None
                                }
                            }
                        }
                        Err(err) => {
                            log::warn!("failed to read {}: {}", path.display(), err);
                            None
                        }
                    }
                }
            };

            if let Some(dyn_img) = dyn_img {
                if let Ok(cacher) = thumbnail_cacher.as_ref() {
                    match cacher.update_with_image(dyn_img) {
                        Ok(path) => {
                            return Self::Image(widget::image::Handle::from_path(path), None);
                        }
                        Err(err) => {
                            log::warn!("cacher failed to decode {}: {}", path.display(), err);
                        }
                    }
                } else {
                    // Fallback for when thumbnail cacher isn't available.
                    let thumbnail = dyn_img
                        .thumbnail(thumbnail_size, thumbnail_size)
                        .into_rgba8();
                    return Self::Image(
                        widget::image::Handle::from_rgba(
                            thumbnail.width(),
                            thumbnail.height(),
                            thumbnail.into_raw(),
                        ),
                        Some((dyn_img.width(), dyn_img.height())),
                    );
                }
            }
        }

        // Try external thumbnailers.
        let thumbnail_dir = thumbnail_cacher
            .as_ref()
            .ok()
            .map(ThumbnailCacher::thumbnail_dir);
        if let Some((item_thumbnail, temp_file)) =
            Self::generate_thumbnail_external(path, &mime, thumbnail_size, thumbnail_dir)
        {
            if let Ok(cache) = thumbnail_cacher {
                if let Err(err) = cache.update_with_temp_file(temp_file) {
                    log::warn!("failed to update cache for {}: {}", path.display(), err);
                }
            }
            return item_thumbnail;
        }

        tried_supported_file = tried_supported_file || !thumbnailer(&mime).is_empty();

        // Try internal thumbnailers that don't get cached.
        //TODO: adjust limits for internal thumbnailers as desired
        if mime.type_() == mime::IMAGE
            && mime.subtype() == mime::SVG
            && check_size("svg", 8 * 1000 * 1000)
        {
            tried_supported_file = true;
            // Try built-in svg thumbnailer
            match fs::read(path) {
                Ok(data) => {
                    //TODO: validate SVG data
                    return Self::Svg(widget::svg::Handle::from_memory(data));
                }
                Err(err) => {
                    log::warn!("failed to read {}: {}", path.display(), err);
                }
            }
        } else if mime.type_() == mime::TEXT && check_size("text", 8 * 1000 * 1000) {
            /*TODO: fix performance issues, widget::text_editor::Content::with_text forces all text to shape, which blocks rendering
            match fs::read_to_string(&path) {
                Ok(data) => {
                    return ItemThumbnail::Text(widget::text_editor::Content::with_text(&data));
                }
                Err(err) => {
                    log::warn!("failed to read {}: {}", path.display(), err);
                }
            }
            */
        }

        // If we weren't able to create a thumbnail, but we should have
        // been able to, create a fail marker so that it isn't tried the
        // next time.
        if let Ok(cacher) = thumbnail_cacher {
            if tried_supported_file {
                if let Err(err) = cacher.create_fail_marker() {
                    log::warn!(
                        "failed to create thumbnail fail marker for {}: {}",
                        path.display(),
                        err
                    );
                }
            }
        }

        Self::NotImage
    }

    fn generate_thumbnail_external(
        path: &Path,
        mime: &mime::Mime,
        thumbnail_size: u32,
        thumbnail_dir: Option<&Path>,
    ) -> Option<(Self, NamedTempFile)> {
        // Try external thumbnailers
        for thumbnailer in thumbnailer(mime) {
            let is_evince = thumbnailer.exec.starts_with("evince-thumbnailer ");
            let prefix = if is_evince {
                //TODO: apparmor config for evince-thumbnailer does not allow /tmp/cosmic-files*
                "gnome-desktop-"
            } else {
                "cosmic-files-"
            };

            // It's preferable to create the tempfile in the same directory as the final cached
            // thumbnail to ensure that no copies across filesytems need to be made. However,
            // the apparmor config for evince-thumbnailer does not allow this, so we need to
            // fallback to the system tempdir.
            let dir = if is_evince { None } else { thumbnail_dir };
            let file = match dir {
                Some(d) => tempfile::Builder::new().prefix(prefix).tempfile_in(d),
                None => tempfile::Builder::new().prefix(prefix).tempfile(),
            };
            let file = match file {
                Ok(ok) => ok,
                Err(err) => {
                    log::warn!(
                        "failed to create temporary file for thumbnail of {}: {}",
                        path.display(),
                        err
                    );
                    continue;
                }
            };

            let Some(mut command) = thumbnailer.command(path, file.path(), thumbnail_size) else {
                continue;
            };
            match command.status() {
                Ok(status) => {
                    if status.success() {
                        match image::ImageReader::open(file.path())
                            .and_then(image::ImageReader::with_guessed_format)
                        {
                            Ok(reader) => match reader.decode().map(image::DynamicImage::into_rgb8)
                            {
                                Ok(image) => {
                                    return Some((
                                        Self::Image(
                                            widget::image::Handle::from_rgba(
                                                image.width(),
                                                image.height(),
                                                image.into_raw(),
                                            ),
                                            None,
                                        ),
                                        file,
                                    ));
                                }
                                Err(err) => {
                                    log::warn!("failed to decode {}: {}", path.display(), err);
                                }
                            },
                            Err(err) => {
                                log::warn!("failed to read {}: {}", path.display(), err);
                            }
                        }
                    } else {
                        log::warn!(
                            "failed to run {:?} for {}: {}",
                            thumbnailer,
                            path.display(),
                            status
                        );
                    }
                }
                Err(err) => {
                    log::warn!(
                        "failed to run {thumbnailer:?} for {}: {}",
                        path.display(),
                        err
                    );
                }
            }
        }

        None
    }
}

#[derive(Clone, Debug)]
pub struct Item {
    pub name: String,
    pub is_mount_point: bool,
    pub display_name: String,
    pub metadata: ItemMetadata,
    pub hidden: bool,
    pub location_opt: Option<Location>,
    pub mime: Mime,
    pub icon_handle_grid: widget::icon::Handle,
    pub icon_handle_list: widget::icon::Handle,
    pub icon_handle_list_condensed: widget::icon::Handle,
    pub thumbnail_opt: Option<ItemThumbnail>,
    pub button_id: widget::Id,
    pub pos_opt: Cell<Option<(usize, usize)>>,
    pub rect_opt: Cell<Option<Rectangle>>,
    pub selected: bool,
    pub highlighted: bool,
    pub cut: bool,
    pub overlaps_drag_rect: bool,
    pub dir_size: DirSize,
}

impl Item {
    fn display_name(name: &str) -> String {
        // In order to wrap at periods and underscores, add a zero width space after each one
        name.replace('.', ".\u{200B}").replace('_', "_\u{200B}")
    }

    pub fn path_opt(&self) -> Option<&PathBuf> {
        self.location_opt.as_ref()?.path_opt()
    }

    pub fn can_gallery(&self) -> bool {
        self.mime.type_() == mime::IMAGE || self.mime.type_() == mime::TEXT
    }

    fn preview(&self) -> Element<'_, Message> {
        let spacing = cosmic::theme::active().cosmic().spacing;
        // This loads the image only if thumbnailing worked
        let icon = widget::icon::icon(self.icon_handle_grid.clone())
            .content_fit(ContentFit::Contain)
            .size(IconSizes::default().grid())
            .into();
        match self
            .thumbnail_opt
            .as_ref()
            .unwrap_or(&ItemThumbnail::NotImage)
        {
            ItemThumbnail::NotImage => icon,
            ItemThumbnail::Image(handle, _) => {
                if let Some(path) = self.path_opt() {
                    if self.mime.type_() == mime::IMAGE {
                        return widget::image(widget::image::Handle::from_path(path)).into();
                    }
                }
                widget::image(handle.clone()).into()
            }
            ItemThumbnail::Svg(handle) => widget::svg(handle.clone()).into(),
            ItemThumbnail::Text(content) => widget::text_editor(content)
                .class(cosmic::theme::iced::TextEditor::Custom(Box::new(
                    text_editor_class,
                )))
                .width(THUMBNAIL_SIZE as f32)
                .height(Length::Fixed(THUMBNAIL_SIZE as f32))
                .padding(spacing.space_xxs)
                .into(),
        }
    }

    pub fn preview_header(&self) -> Vec<Element<'_, Message>> {
        let mut row = Vec::with_capacity(3);
        row.push(
            widget::button::icon(widget::icon::from_name("go-previous-symbolic"))
                .on_press(Message::ItemLeft)
                .into(),
        );
        row.push(
            widget::button::icon(widget::icon::from_name("go-next-symbolic"))
                .on_press(Message::ItemRight)
                .into(),
        );
        if self.can_gallery() {
            if let Some(_path) = self.path_opt() {
                row.push(
                    widget::button::icon(widget::icon::from_name("view-fullscreen-symbolic"))
                        .on_press(Message::Gallery(true))
                        .into(),
                );
            }
        }
        row
    }

    pub fn preview_view<'a>(
        &'a self,
        mime_app_cache_opt: Option<&'a mime_app::MimeAppCache>,
        military_time: bool,
    ) -> Element<'a, Message> {
        let cosmic_theme::Spacing {
            space_xxxs,
            space_m,
            ..
        } = theme::active().cosmic().spacing;

        let mut column = widget::column().spacing(space_m);

        column = column.push(
            widget::container(self.preview())
                .center_x(Length::Fill)
                .max_height(THUMBNAIL_SIZE as f32),
        );

        let mut details = widget::column().spacing(space_xxxs);
        details = details.push(widget::text::heading(self.name.clone()));
        details = details.push(widget::text::body(fl!(
            "type",
            mime = self.mime.to_string()
        )));
        let mut settings = Vec::new();
        if let Some(mime_app_cache) = mime_app_cache_opt {
            let mime_apps = mime_app_cache.get(&self.mime);
            if !mime_apps.is_empty() {
                settings.push(
                    widget::settings::item::builder(fl!("open-with")).control(
                        Element::from(
                            widget::dropdown(
                                mime_apps,
                                mime_apps.iter().position(|x| x.is_default),
                                move |index| index,
                            )
                            .icons(Cow::Borrowed(mime_app_cache.icons(&self.mime))),
                        )
                        .map(|index| {
                            let mime_app = &mime_apps[index];
                            Message::SetOpenWith(self.mime.clone(), mime_app.id.clone())
                        }),
                    ),
                );
            }
        }

        let mut file_metadata = None;
        let mut dir_children_count = None;

        match &self.metadata {
            ItemMetadata::Path {
                metadata,
                children_opt,
            } => {
                file_metadata = Some(metadata.clone());
                dir_children_count = *children_opt;
            }
            #[cfg(feature = "gvfs")]
            ItemMetadata::GvfsPath { children_opt, .. } => {
                // grab the fs::metadata object for gvfs paths since this is run on-demand
                if let Some(path) = self.path_opt() {
                    file_metadata = fs::metadata(path).ok();
                }

                dir_children_count = *children_opt;
            }
            _ => {
                //TODO: other metadata types
            }
        }

        if let Some(metadata) = file_metadata {
            if metadata.is_dir() {
                if let Some(children) = dir_children_count {
                    details = details.push(widget::text::body(fl!("items", items = children)));
                }
                let size = match &self.dir_size {
                    DirSize::Calculating(_) => fl!("calculating"),
                    DirSize::Directory(size) => format_size(*size),
                    DirSize::NotDirectory => String::new(),
                    DirSize::Error(err) => err.clone(),
                };
                if !size.is_empty() {
                    details = details.push(widget::text::body(fl!("item-size", size = size)));
                }
            } else {
                details = details.push(widget::text::body(fl!(
                    "item-size",
                    size = format_size(metadata.len())
                )));
            }

            let date_time_formatter = date_time_formatter(military_time);
            let time_formatter = time_formatter(military_time);

            if let Ok(time) = metadata.created() {
                details = details.push(widget::text::body(fl!(
                    "item-created",
                    created = format_time(time, &date_time_formatter, &time_formatter).to_string()
                )));
            }

            if let Ok(time) = metadata.modified() {
                details = details.push(widget::text::body(fl!(
                    "item-modified",
                    modified = format_time(time, &date_time_formatter, &time_formatter).to_string()
                )));
            }

            if let Ok(time) = metadata.accessed() {
                details = details.push(widget::text::body(fl!(
                    "item-accessed",
                    accessed = format_time(time, &date_time_formatter, &time_formatter).to_string()
                )));
            }

            #[cfg(unix)]
            if let Some(path) = self.path_opt() {
                use std::os::unix::fs::MetadataExt;

                let mode = metadata.mode();

                let user_name = get_user_by_uid(metadata.uid())
                    .and_then(|user| user.name().to_str().map(ToOwned::to_owned))
                    .unwrap_or_default();
                let user_path = path.clone();
                settings.push(
                    widget::settings::item::builder(user_name)
                        .description(fl!("owner"))
                        .control(widget::dropdown(
                            Cow::Borrowed(MODE_NAMES.as_slice()),
                            Some(get_mode_part(mode, MODE_SHIFT_USER).try_into().unwrap()),
                            move |selected| {
                                Message::SetPermissions(
                                    user_path.clone(),
                                    set_mode_part(
                                        mode,
                                        MODE_SHIFT_USER,
                                        selected.try_into().unwrap(),
                                    ),
                                )
                            },
                        )),
                );

                let group_name = get_group_by_gid(metadata.gid())
                    .and_then(|group| group.name().to_str().map(ToOwned::to_owned))
                    .unwrap_or_default();
                let group_path = path.clone();
                settings.push(
                    widget::settings::item::builder(group_name)
                        .description(fl!("group"))
                        .control(widget::dropdown(
                            Cow::Borrowed(MODE_NAMES.as_slice()),
                            Some(get_mode_part(mode, MODE_SHIFT_GROUP).try_into().unwrap()),
                            move |selected| {
                                Message::SetPermissions(
                                    group_path.clone(),
                                    set_mode_part(
                                        mode,
                                        MODE_SHIFT_GROUP,
                                        selected.try_into().unwrap(),
                                    ),
                                )
                            },
                        )),
                );

                let other_path = path.clone();
                settings.push(widget::settings::item::builder(fl!("other")).control(
                    widget::dropdown(
                        Cow::Borrowed(MODE_NAMES.as_slice()),
                        Some(get_mode_part(mode, MODE_SHIFT_OTHER).try_into().unwrap()),
                        move |selected| {
                            Message::SetPermissions(
                                other_path.clone(),
                                set_mode_part(mode, MODE_SHIFT_OTHER, selected.try_into().unwrap()),
                            )
                        },
                    ),
                ));
            }
        }

        if let Some(path) = self.path_opt() {
            if let Ok(img) = image::image_dimensions(path) {
                let (width, height) = img;
                details = details.push(widget::text::body(format!("{width}x{height}")));
            }
        }
        column = column.push(details);

        if let Some(path) = self.path_opt() {
            column = column.push(
                widget::button::standard(fl!("open")).on_press(Message::Open(Some(path.clone()))),
            );
        }

        if !settings.is_empty() {
            let mut section = widget::settings::section();
            section = section.extend(settings);
            column = column.push(section);
        }

        column.into()
    }

    pub fn replace_view(&self, heading: String, military_time: bool) -> Element<'_, Message> {
        let cosmic_theme::Spacing { space_xxxs, .. } = theme::active().cosmic().spacing;

        let mut row = widget::row().spacing(space_xxxs);
        row = row.push(self.preview());

        let mut column = widget::column().spacing(space_xxxs);
        column = column.push(widget::text::heading(heading));

        //TODO: translate!
        //TODO: correct display of folder size?
        if let ItemMetadata::Path {
            metadata,
            children_opt,
        } = &self.metadata
        {
            if metadata.is_dir() {
                if let Some(children) = children_opt {
                    column = column.push(widget::text::body(format!("Items: {children}")));
                }
            } else {
                column = column.push(widget::text::body(format!(
                    "Size: {}",
                    format_size(metadata.len())
                )));
            }
            if let Ok(time) = metadata.modified() {
                let date_time_formatter = date_time_formatter(military_time);
                let time_formatter = time_formatter(military_time);

                column = column.push(widget::text::body(format!(
                    "Last modified: {}",
                    format_time(time, &date_time_formatter, &time_formatter)
                )));
            }
        } else {
            //TODO: other metadata
        }

        row = row.push(column);
        row.into()
    }
}

#[derive(Clone, Copy, Debug, Eq, PartialEq, Deserialize, Serialize)]
pub enum View {
    Grid,
    List,
}
#[derive(Clone, Copy, Debug, Hash, PartialEq, PartialOrd, Ord, Eq, Deserialize, Serialize)]
pub enum HeadingOptions {
    Name = 0,
    Modified,
    Size,
    TrashedOn,
}

impl fmt::Display for HeadingOptions {
    fn fmt(&self, f: &mut fmt::Formatter<'_>) -> fmt::Result {
        match self {
            Self::Name => write!(f, "{}", fl!("name")),
            Self::Modified => write!(f, "{}", fl!("modified")),
            Self::Size => write!(f, "{}", fl!("size")),
            Self::TrashedOn => write!(f, "{}", fl!("trashed-on")),
        }
    }
}

impl HeadingOptions {
    pub fn names() -> Vec<String> {
        vec![
            Self::Name.to_string(),
            Self::Modified.to_string(),
            Self::Size.to_string(),
            Self::TrashedOn.to_string(),
        ]
    }
}

#[derive(Clone, Debug)]
pub enum Mode {
    App,
    Desktop,
    Dialog(DialogKind),
}

impl Mode {
    /// Whether multiple files can be selected in this mode
    pub fn multiple(&self) -> bool {
        match self {
            Self::App | Self::Desktop => true,
            Self::Dialog(dialog) => dialog.multiple(),
        }
    }
}

struct SearchContext {
    results_rx: mpsc::Receiver<(PathBuf, String, Metadata)>,
    ready: Arc<atomic::AtomicBool>,
    last_modified_opt: Arc<RwLock<Option<SystemTime>>>,
}

pub struct SearchContextWrapper(Option<SearchContext>);

impl Clone for SearchContextWrapper {
    fn clone(&self) -> Self {
        Self(None)
    }
}

impl fmt::Debug for SearchContextWrapper {
    fn fmt(&self, f: &mut fmt::Formatter<'_>) -> fmt::Result {
        f.debug_struct("SearchContextWrapper").finish()
    }
}

// TODO when creating items, pass <Arc<SelectedItems>> to each item
// as a drag data, so that when dnd is initiated, they are all included
pub struct Tab {
    //TODO: make more items private
    pub location: Location,
    pub location_ancestors: Vec<(Location, String)>,
    pub location_title: String,
    pub location_context_menu_point: Option<Point>,
    pub location_context_menu_index: Option<usize>,
    pub context_menu: Option<Point>,
    pub mode: Mode,
    pub scroll_opt: Option<AbsoluteOffset>,
    pub size_opt: Cell<Option<Size>>,
    pub viewport_opt: Option<Rectangle>,
    pub item_view_size_opt: Cell<Option<Size>>,
    pub edit_location: Option<EditLocation>,
    pub edit_location_id: widget::Id,
    pub history_i: usize,
    pub history: Vec<Location>,
    pub config: TabConfig,
    pub thumb_config: ThumbCfg,
    pub sort_name: HeadingOptions,
    pub sort_direction: bool,
    pub gallery: bool,
    pub(crate) parent_item_opt: Option<Item>,
    pub(crate) items_opt: Option<Vec<Item>>,
    pub dnd_hovered: Option<(Location, Instant)>,
    pub(crate) scrollable_id: widget::Id,
    select_focus: Option<usize>,
    select_range: Option<(usize, usize)>,
    clicked: Option<usize>,
    selected_clicked: bool,
    modifiers: Modifiers,
    last_right_click: Option<usize>,
    search_context: Option<SearchContext>,
    date_time_formatter: DateTimeFormatter<fieldsets::YMDT>,
    time_formatter: DateTimeFormatter<fieldsets::T>,
    watch_drag: bool,
    window_id: Option<window::Id>,
}

async fn calculate_dir_size(path: &Path, controller: Controller) -> Result<u64, OperationError> {
    let mut total = 0;
    for entry_res in WalkDir::new(path) {
        controller
            .check()
            .await
            .map_err(|s| OperationError::from_state(s, &controller))?;

        //TODO: report more errors?
        if let Ok(entry) = entry_res {
            if let Ok(metadata) = entry.metadata() {
                if metadata.is_file() {
                    total += metadata.len();
                }
            }
        }

        // Yield in case this process takes a while.
        tokio::task::yield_now().await;
    }
    Ok(total)
}

fn folder_name<P: AsRef<Path>>(path: P) -> (String, bool) {
    let path = path.as_ref();
    let mut found_home = false;
    let name = match path.file_name() {
        Some(name) => {
            if path == crate::home_dir() {
                found_home = true;
                fl!("home")
            } else {
<<<<<<< HEAD
                match (get_filename_from_path(path), fs::metadata(path)) {
                    (Ok(name), Ok(metadata)) => {
                        let is_gvfs = fs_kind(&metadata) == FsKind::Gvfs;
                        display_name_for_file(path, &name, is_gvfs, false)
                    }
                    _ => name.to_string_lossy().to_string(),
=======
                // This is not optimized but it helps ensure the same display names
                match item_from_path(path, IconSizes::default()) {
                    Ok(item) => item.display_name,
                    Err(_err) => name.to_string_lossy().into_owned(),
>>>>>>> 6ab15d23
                }
            }
        }
        None => {
            fl!("filesystem")
        }
    };
    (name, found_home)
}

// parse .hidden file and return files path
fn parse_hidden_file(path: &PathBuf) -> Box<[String]> {
    let Ok(file) = File::open(path) else {
        return Default::default();
    };

    BufReader::new(file)
        .lines()
        .map_while(Result::ok)
        .filter_map(|line| {
            let line = line.trim();
            (!line.is_empty()).then_some(line.to_owned())
        })
        .collect()
}

impl Tab {
    pub fn new(
        location: Location,
        config: TabConfig,
        thumb_config: ThumbCfg,
        sorting_options: Option<&FxOrderMap<String, (HeadingOptions, bool)>>,
        scrollable_id: widget::Id,
        window_id: Option<window::Id>,
    ) -> Self {
        let location_str = location.to_string();
        let (sort_name, sort_direction) = sorting_options
            .and_then(|opts| opts.get(&location_str))
            .or_else(|| SORT_OPTION_FALLBACK.get(&location_str))
            .copied()
            .unwrap_or((HeadingOptions::Name, true));
        let location = location.normalize();
        let location_ancestors = location.ancestors();
        let location_title = location.title();
        let history = vec![location.clone()];
        Self {
            location,
            location_ancestors,
            location_title,
            context_menu: None,
            location_context_menu_point: None,
            location_context_menu_index: None,
            mode: Mode::App,
            scroll_opt: None,
            size_opt: Cell::new(None),
            viewport_opt: None,
            item_view_size_opt: Cell::new(None),
            edit_location: None,
            edit_location_id: widget::Id::unique(),
            history_i: 0,
            history,
            config,
            thumb_config,
            sort_name,
            sort_direction,
            gallery: false,
            parent_item_opt: None,
            items_opt: None,
            scrollable_id,
            select_focus: None,
            select_range: None,
            clicked: None,
            dnd_hovered: None,
            selected_clicked: false,
            modifiers: Modifiers::default(),
            last_right_click: None,
            search_context: None,
            date_time_formatter: date_time_formatter(config.military_time),
            time_formatter: time_formatter(config.military_time),
            watch_drag: true,
            window_id,
        }
    }

    pub fn title(&self) -> String {
        //TODO: is it possible to return a &str?
        self.location_title.clone()
    }

    pub const fn items_opt(&self) -> Option<&Vec<Item>> {
        self.items_opt.as_ref()
    }

    pub const fn items_opt_mut(&mut self) -> Option<&mut Vec<Item>> {
        self.items_opt.as_mut()
    }

    pub fn set_items(&mut self, mut items: Vec<Item>) {
        let selected = self.selected_locations();
        for item in &mut items {
            item.selected = false;
            if let Some(location) = &item.location_opt {
                if selected.contains(location) {
                    item.selected = true;
                }
            }
        }
        self.items_opt = Some(items);
    }

    pub fn cut_selected(&mut self) {
        if let Some(ref mut items) = self.items_opt {
            for item in items.iter_mut() {
                item.cut = item.selected;
            }
        }
    }

    pub fn refresh_cut(&mut self, locations: &[PathBuf]) {
        if let Some(ref mut items) = self.items_opt {
            for item in items.iter_mut() {
                item.cut = false;
                if let Some(location_path) = item.location_opt.as_ref().and_then(Location::path_opt)
                {
                    if locations.contains(location_path) {
                        item.cut = true;
                    }
                }
            }
        }
    }

    pub fn selected_locations(&self) -> Vec<Location> {
        if let Some(ref items) = self.items_opt {
            items
                .iter()
                .filter_map(|item| {
                    if item.selected {
                        item.location_opt.clone()
                    } else {
                        None
                    }
                })
                .collect()
        } else {
            Vec::new()
        }
    }

    pub fn select_all(&mut self) {
        if let Some(ref mut items) = self.items_opt {
            for item in items.iter_mut() {
                if !self.config.show_hidden && item.hidden {
                    item.selected = false;
                    continue;
                }
                item.selected = true;
            }
        }
    }

    pub fn select_none(&mut self) -> bool {
        self.select_focus = None;
        let mut had_selection = false;
        if let Some(ref mut items) = self.items_opt {
            for item in items.iter_mut() {
                if item.selected {
                    item.selected = false;
                    had_selection = true;
                }
            }
        }
        had_selection
    }

    pub fn select_name(&mut self, name: &str) {
        self.select_focus = None;
        if let Some(ref mut items) = self.items_opt {
            for (i, item) in items.iter_mut().enumerate() {
                item.selected = item.name == name;
                if item.selected {
                    self.select_focus = Some(i);
                }
            }
        }
    }

    pub fn select_paths(&mut self, paths: Vec<PathBuf>) {
        self.select_focus = None;
        if let Some(ref mut items) = self.items_opt {
            for (i, item) in items.iter_mut().enumerate() {
                item.selected = false;
                if let Some(path) = item.path_opt() {
                    if paths.contains(path) {
                        item.selected = true;
                        self.select_focus = Some(i);
                    }
                }
            }
        }
    }

    fn select_position(&mut self, row: usize, col: usize, mod_shift: bool) -> bool {
        let mut start = (row, col);
        let mut end = (row, col);
        if mod_shift {
            if self.select_focus.is_none() || self.select_range.is_none() {
                // Set select range to initial state if necessary
                self.select_range = self.select_focus.map(|i| (i, i));
            }

            if let Some(pos) = self.select_range_start_pos_opt() {
                if pos.0 < row || (pos.0 == row && pos.1 < col) {
                    start = pos;
                } else {
                    end = pos;
                }
            }
        }

        let mut found = false;
        if let Some(ref mut items) = self.items_opt {
            for (i, item) in items.iter_mut().enumerate() {
                item.selected = false;
                let pos = match item.pos_opt.get() {
                    Some(some) => some,
                    None => continue,
                };
                if pos.0 < start.0 || (pos.0 == start.0 && pos.1 < start.1) {
                    // Before start
                    continue;
                }
                if pos.0 > end.0 || (pos.0 == end.0 && pos.1 > end.1) {
                    // After end
                    continue;
                }
                if pos == (row, col) {
                    // Update focus if this is what we wanted to select
                    self.select_focus = Some(i);
                    self.select_range = if mod_shift {
                        self.select_range.map(|r| (r.0, i))
                    } else {
                        Some((i, i))
                    };
                    found = true;
                }
                item.selected = true;
            }
        }
        found
    }

    pub fn select_rect(&mut self, rect: Rectangle, mod_ctrl: bool, mod_shift: bool) {
        if let Some(ref mut items) = self.items_opt {
            for item in items.iter_mut() {
                let was_overlapped = item.overlaps_drag_rect;
                item.overlaps_drag_rect = item.rect_opt.get().is_some_and(|r| r.intersects(&rect));

                item.selected = if mod_ctrl || mod_shift {
                    if was_overlapped == item.overlaps_drag_rect {
                        item.selected
                    } else {
                        !item.selected
                    }
                } else {
                    item.overlaps_drag_rect
                };
            }
        }
    }

    pub fn select_focus_id(&self) -> Option<widget::Id> {
        let items = self.items_opt.as_ref()?;
        let item = items.get(self.select_focus?)?;
        Some(item.button_id.clone())
    }

    fn select_focus_pos_opt(&self) -> Option<(usize, usize)> {
        let items = self.items_opt.as_ref()?;
        let item = items.get(self.select_focus?)?;
        item.pos_opt.get()
    }

    fn select_focus_scroll(&mut self) -> Option<AbsoluteOffset> {
        let items = self.items_opt.as_ref()?;
        let item = items.get(self.select_focus?)?;
        let rect = item.rect_opt.get()?;

        //TODO: move to function
        let visible_rect = {
            let point = match self.scroll_opt {
                Some(offset) => Point::new(0.0, offset.y),
                None => Point::new(0.0, 0.0),
            };
            let size = self
                .item_view_size_opt
                .get()
                .unwrap_or_else(|| Size::new(0.0, 0.0));
            Rectangle::new(point, size)
        };

        if rect.y < visible_rect.y {
            // Scroll up to rect
            self.scroll_opt = Some(AbsoluteOffset { x: 0.0, y: rect.y });
            self.scroll_opt
        } else if (rect.y + rect.height) > (visible_rect.y + visible_rect.height) {
            // Scroll down to rect
            self.scroll_opt = Some(AbsoluteOffset {
                x: 0.0,
                y: rect.y + rect.height - visible_rect.height,
            });
            self.scroll_opt
        } else {
            // Do not scroll
            None
        }
    }

    fn select_range_start_pos_opt(&self) -> Option<(usize, usize)> {
        let items = self.items_opt.as_ref()?;
        let item = items.get(self.select_range.map(|r| r.0)?)?;
        item.pos_opt.get()
    }

    fn select_first_pos_opt(&self) -> Option<(usize, usize)> {
        let items = self.items_opt.as_ref()?;
        let mut first = None;
        for item in items {
            if !item.selected {
                continue;
            }

            let (row, col) = match item.pos_opt.get() {
                Some(some) => some,
                None => continue,
            };

            first = Some(match first {
                Some((first_row, first_col)) => match row.cmp(&first_row) {
                    Ordering::Less => (row, col),
                    Ordering::Equal => (row, col.min(first_row)),
                    Ordering::Greater => (first_row, first_col),
                },
                None => (row, col),
            });
        }
        first
    }

    fn select_last_pos_opt(&self) -> Option<(usize, usize)> {
        let items = self.items_opt.as_ref()?;
        let mut last = None;
        for item in items {
            if !item.selected {
                continue;
            }

            let (row, col) = match item.pos_opt.get() {
                Some(some) => some,
                None => continue,
            };

            last = Some(match last {
                Some((last_row, last_col)) => match row.cmp(&last_row) {
                    Ordering::Greater => (row, col),
                    Ordering::Equal => (row, col.max(last_row)),
                    Ordering::Less => (last_row, last_col),
                },
                None => (row, col),
            });
        }
        last
    }

    pub fn change_location(&mut self, location: &Location, history_i_opt: Option<usize>) {
        self.location = location.normalize();
        self.location_ancestors = self.location.ancestors();
        self.location_title = self.location.title();
        self.context_menu = None;
        self.edit_location = None;
        self.items_opt = None;
        //TODO: remember scroll by location?
        self.scroll_opt = None;
        self.select_focus = None;
        self.search_context = None;
        if let Some(history_i) = history_i_opt {
            // Navigating in history
            self.history_i = history_i;
        } else {
            // Truncate history to remove next entries
            self.history.truncate(self.history_i + 1);

            // Compact consecutive matching paths
            {
                let mut remove = false;
                if let Some(last_location) = self.history.last() {
                    if let Some(last_path) = last_location.path_opt() {
                        if let Some(path) = location.path_opt() {
                            remove = last_path == path;
                        }
                    }
                }
                if remove {
                    self.history.pop();
                }
            }

            // Push to the front of history
            self.history_i = self.history.len();
            self.history.push(location.clone());
        }
    }

    pub fn update(&mut self, message: Message, modifiers: Modifiers) -> Vec<Command> {
        let mut commands = Vec::new();
        let mut cd = None;
        let mut history_i_opt = None;
        let mod_ctrl = modifiers.contains(Modifiers::CTRL) && self.mode.multiple();
        let mod_shift = modifiers.contains(Modifiers::SHIFT) && self.mode.multiple();
        let last_context_menu = self.context_menu;
        match message {
            Message::AddNetworkDrive => {
                commands.push(Command::AddNetworkDrive);
            }
            Message::AutoScroll(auto_scroll) => {
                commands.push(Command::AutoScroll(auto_scroll));
            }
            Message::ClickRelease(click_i_opt) => {
                // Single click to open.
                if !mod_ctrl && self.config.single_click {
                    let mut paths_to_open = Vec::new();
                    if let Some(ref mut items) = self.items_opt {
                        for (i, item) in items.iter_mut().enumerate() {
                            if Some(i) == click_i_opt {
                                if let Some(location) = &item.location_opt {
                                    if item.metadata.is_dir() {
                                        cd = Some(location.clone());
                                    } else if let Some(path) = location.path_opt() {
                                        paths_to_open.push(path.clone());
                                    } else {
                                        log::warn!("no path for item {item:?}");
                                    }
                                } else {
                                    log::warn!("no location for item {item:?}");
                                }
                            }
                        }
                    }
                    if !paths_to_open.is_empty() {
                        commands.push(Command::OpenFile(paths_to_open));
                    }
                }

                if click_i_opt != self.clicked.take() {
                    self.context_menu = None;
                    self.location_context_menu_index = None;
                    if let Some(ref mut items) = self.items_opt {
                        for (i, item) in items.iter_mut().enumerate() {
                            if mod_ctrl {
                                if Some(i) == click_i_opt && item.selected {
                                    item.selected = false;
                                    self.select_range = None;
                                }
                            } else if Some(i) != click_i_opt {
                                item.selected = false;
                            }
                        }
                    }
                }
            }
            Message::DragEnd => {
                self.clicked = None;
                self.watch_drag = true;
            }
            Message::DoubleClick(click_i_opt) => {
                if let Some(clicked_item) = self
                    .items_opt
                    .as_ref()
                    .and_then(|items| click_i_opt.and_then(|click_i| items.get(click_i)))
                {
                    if let Some(location) = &clicked_item.location_opt {
                        if clicked_item.metadata.is_dir() {
                            cd = Some(location.clone());
                        } else if let Some(path) = location.path_opt() {
                            commands.push(Command::OpenFile(vec![path.clone()]));
                        } else {
                            log::warn!("no path for item {clicked_item:?}");
                        }
                    } else {
                        log::warn!("no location for item {clicked_item:?}");
                    }
                } else {
                    log::warn!("no item for click index {click_i_opt:?}");
                }
            }
            Message::Click(click_i_opt) => {
                self.selected_clicked = false;
                self.context_menu = None;
                self.edit_location = None;
                self.location_context_menu_index = None;
                if click_i_opt.is_none() {
                    self.clicked = click_i_opt;
                }

                if mod_shift {
                    if let Some(click_i) = click_i_opt {
                        self.select_range = self
                            .select_range
                            .map_or(Some((click_i, click_i)), |r| Some((r.0, click_i)));
                        if let Some(range) = self.select_range {
                            let range_min = range.0.min(range.1);
                            let range_max = range.0.max(range.1);
                            // A sorted tab's items can't be linearly selected
                            // Let's say we have:
                            // index | file
                            // 0     | file0
                            // 1     | file1
                            // 2     | file2
                            // This is both the default sort and internal ordering
                            // When sorted it may be displayed as:
                            // 1     | file1
                            // 0     | file0
                            // 2     | file2
                            // However, the internal ordering is still the same thus
                            // linearly selecting items doesn't work. Shift selecting
                            // file0 and file2 would select indices 0 to 2 when it should
                            // select indices 0 AND 2 from items_opt
                            let indices: Vec<_> = self
                                .column_sort()
                                .map(|sorted| sorted.into_iter().map(|(i, _)| i).collect())
                                .unwrap_or_else(|| {
                                    let len = self
                                        .items_opt
                                        .as_deref()
                                        .map(<[Item]>::len)
                                        .unwrap_or_default();
                                    (0..len).collect()
                                });

                            // Find the true indices for the min and max element w.r.t.
                            // a sorted tab.
                            let min = indices
                                .iter()
                                .copied()
                                .position(|offset| offset == range_min)
                                .unwrap_or_default();
                            // We can't skip `min_real` elements here because the index of
                            // `max` may actually be before `min` in a sorted tab
                            let max = indices
                                .iter()
                                .copied()
                                .position(|offset| offset == range_max)
                                .unwrap_or(indices.len());
                            let min_real = min.min(max);
                            let max_real = max.max(min);

                            if let Some(ref mut items) = self.items_opt {
                                for index in indices
                                    .into_iter()
                                    .skip(min_real)
                                    .take(max_real - min_real + 1)
                                {
                                    if let Some(item) = items.get_mut(index) {
                                        item.selected = true;
                                    }
                                }
                            }
                        }
                        self.clicked = click_i_opt;
                        self.select_focus = click_i_opt;
                        self.selected_clicked = true;
                    }
                } else {
                    let dont_unset = mod_ctrl
                        || self.column_sort().is_some_and(|l| {
                            l.iter()
                                .any(|&(e_i, e)| Some(e_i) == click_i_opt && e.selected)
                        });
                    if let Some(ref mut items) = self.items_opt {
                        for (i, item) in items.iter_mut().enumerate() {
                            if Some(i) == click_i_opt {
                                // Filter out selection if it does not match dialog kind
                                if let Mode::Dialog(dialog) = &self.mode {
                                    let item_is_dir = item.metadata.is_dir();
                                    if item_is_dir != dialog.is_dir() {
                                        // Allow selecting folder if dialog is for files to make it
                                        // possible to double click
                                        //TODO: clear any other selection when selecting a folder
                                        if !item_is_dir {
                                            continue;
                                        }
                                    }
                                }
                                if !item.selected {
                                    self.clicked = click_i_opt;
                                    item.selected = true;
                                }
                                self.select_range = Some((i, i));
                                self.select_focus = click_i_opt;
                                self.selected_clicked = true;
                            } else if !dont_unset && item.selected {
                                self.clicked = click_i_opt;
                                item.selected = false;
                            }
                        }
                    }
                }
            }
            Message::Config(config) => {
                // View is preserved for existing tabs
                let view = self.config.view;
                let military_time_changed = self.config.military_time != config.military_time;
                let show_hidden_changed = self.config.show_hidden != config.show_hidden;
                self.config = config;
                self.config.view = view;
                if military_time_changed {
                    self.date_time_formatter = date_time_formatter(self.config.military_time);
                    self.time_formatter = time_formatter(self.config.military_time);
                }
                if show_hidden_changed {
                    if let Location::Search(path, term, ..) = &self.location {
                        cd = Some(Location::Search(
                            path.clone(),
                            term.clone(),
                            self.config.show_hidden,
                            Instant::now(),
                        ));
                    }
                }
                // Unhighlight all items when config changes
                if let Some(ref mut items) = self.items_opt {
                    for item in items.iter_mut() {
                        item.highlighted = false;
                    }
                }
            }
            Message::ContextAction(action) => {
                // Close context menu
                self.context_menu = None;

                commands.push(Command::Action(action));
            }
            Message::ContextMenu(point_opt, _) => {
                self.edit_location = None;
                if point_opt.is_none() || !mod_shift {
                    self.context_menu = point_opt;
                    self.location_context_menu_index = None;

                    //TODO: hack for clearing selecting when right clicking empty space
                    if self.context_menu.is_some() && self.last_right_click.take().is_none() {
                        if let Some(ref mut items) = self.items_opt {
                            for item in items.iter_mut() {
                                item.selected = false;
                            }
                        }
                    }
                }
            }
            Message::LocationContextMenuPoint(point_opt) => {
                self.context_menu = None;
                self.location_context_menu_point = point_opt;
            }
            Message::LocationContextMenuIndex(p, index_opt) => {
                self.context_menu = None;
                self.location_context_menu_point = p;
                self.location_context_menu_index = index_opt;
            }
            Message::LocationMenuAction(action) => {
                self.location_context_menu_index = None;
                let path_for_index = |ancestor_index| {
                    self.location
                        .path_opt()
                        .and_then(|path| path.ancestors().nth(ancestor_index))
                        .map(Path::to_path_buf)
                };
                match action {
                    LocationMenuAction::OpenInNewTab(ancestor_index) => {
                        if let Some(path) = path_for_index(ancestor_index) {
                            commands.push(Command::OpenInNewTab(path));
                        }
                    }
                    LocationMenuAction::OpenInNewWindow(ancestor_index) => {
                        if let Some(path) = path_for_index(ancestor_index) {
                            commands.push(Command::OpenInNewWindow(path));
                        }
                    }
                    LocationMenuAction::Preview(ancestor_index) => {
                        if let Some(path) = path_for_index(ancestor_index) {
                            //TODO: blocking code, run in command
                            match item_from_path(&path, IconSizes::default()) {
                                Ok(item) => {
                                    commands.push(Command::Preview(PreviewKind::Custom(
                                        PreviewItem(item),
                                    )));
                                }
                                Err(err) => {
                                    log::warn!(
                                        "failed to get item from path {}: {}",
                                        path.display(),
                                        err
                                    );
                                }
                            }
                        }
                    }
                    LocationMenuAction::AddToSidebar(ancestor_index) => {
                        if let Some(path) = path_for_index(ancestor_index) {
                            commands.push(Command::AddToSidebar(path));
                        } else {
                            log::warn!(
                                "no ancestor {ancestor_index} for location {:?}",
                                self.location
                            );
                        }
                    }
                }
            }
            Message::Drag(rect_opt) => {
                self.watch_drag = false;
                if let Some(rect) = rect_opt {
                    self.context_menu = None;
                    self.location_context_menu_index = None;
                    if self.mode.multiple() {
                        self.select_rect(rect, mod_ctrl, mod_shift);
                    }
                    if self.select_focus.take().is_some() {
                        // Unfocus currently focused button
                        commands.push(Command::Iced(
                            widget::button::focus(widget::Id::unique()).into(),
                        ));
                    }
                }
            }
            Message::EditLocation(edit_location) => {
                self.edit_location = edit_location;
                if self.edit_location.is_some() {
                    commands.push(Command::Iced(
                        widget::text_input::focus(self.edit_location_id.clone()).into(),
                    ));
                }
            }
            Message::EditLocationComplete(selected) => {
                if let Some(mut edit_location) = self.edit_location.take() {
                    edit_location.selected = Some(selected);
                    cd = edit_location.resolve();
                }
            }
            Message::EditLocationEnable => {
                commands.push(Command::Iced(
                    widget::text_input::focus(self.edit_location_id.clone()).into(),
                ));
                self.edit_location = Some(self.location.clone().into());
            }
            Message::EditLocationSubmit => {
                if let Some(edit_location) = self.edit_location.take() {
                    cd = edit_location.resolve();
                }
            }
            Message::OpenInNewTab(path) => {
                commands.push(Command::OpenInNewTab(path));
            }
            Message::EmptyTrash => {
                commands.push(Command::EmptyTrash);
            }
            #[cfg(feature = "desktop")]
            Message::ExecEntryAction(path, action) => {
                let lang_id = crate::localize::LANGUAGE_LOADER.current_language();
                let language = lang_id.language.as_str();
                match path.map_or_else(
                    || {
                        let items = self.items_opt.as_deref()?;
                        items.iter().find(|&item| item.selected).and_then(|item| {
                            let location = item.location_opt.as_ref()?;
                            let path = location.path_opt()?;
                            cosmic::desktop::load_desktop_file(&[language.into()], path.into())
                        })
                    },
                    |path| cosmic::desktop::load_desktop_file(&[language.into()], path),
                ) {
                    Some(entry) => commands.push(Command::ExecEntryAction(entry, action)),
                    None => log::warn!("Invalid desktop entry path passed to ExecEntryAction"),
                }
            }
            Message::Gallery(gallery) => {
                self.gallery = gallery;
            }
            Message::GalleryPrevious | Message::GalleryNext => {
                let mut pos_opt = None;
                if let Some(mut indices) = self.column_sort() {
                    if matches!(message, Message::GalleryPrevious) {
                        indices.reverse();
                    }
                    let mut found = false;
                    for (index, item) in indices {
                        if self.select_focus.is_none() {
                            found = true;
                        }
                        if self.select_focus == Some(index) {
                            found = true;
                            continue;
                        }
                        if found && item.can_gallery() {
                            pos_opt = item.pos_opt.get();
                            if pos_opt.is_some() {
                                break;
                            }
                        }
                    }
                }
                if let Some((row, col)) = pos_opt {
                    // Should mod_shift be available?
                    self.select_position(row, col, mod_shift);
                }
                if let Some(offset) = self.select_focus_scroll() {
                    commands.push(Command::Iced(
                        scrollable::scroll_to(self.scrollable_id.clone(), offset).into(),
                    ));
                }
                if let Some(id) = self.select_focus_id() {
                    commands.push(Command::Iced(widget::button::focus(id).into()));
                }
            }
            Message::GalleryToggle => {
                if let Some(indices) = self.column_sort() {
                    for (_, item) in &indices {
                        if item.selected && item.can_gallery() {
                            self.gallery = !self.gallery;
                            break;
                        }
                    }
                }
            }
            Message::GoNext => {
                if let Some(history_i) = self.history_i.checked_add(1) {
                    if let Some(location) = self.history.get(history_i) {
                        cd = Some(location.clone());
                        history_i_opt = Some(history_i);
                    }
                }
            }
            Message::GoPrevious => {
                if let Some(history_i) = self.history_i.checked_sub(1) {
                    if let Some(location) = self.history.get(history_i) {
                        cd = Some(location.clone());
                        history_i_opt = Some(history_i);
                    }
                }
            }
            Message::ItemDown => {
                if let Some(edit_location) = &mut self.edit_location {
                    edit_location.select(true);
                } else if self.gallery {
                    commands.append(&mut self.update(Message::GalleryNext, modifiers));
                } else {
                    if let Some((row, col)) =
                        self.select_focus_pos_opt().or(self.select_last_pos_opt())
                    {
                        if self.select_focus.is_none() {
                            // Select last item in current selection to focus it.
                            self.select_position(row, col, mod_shift);
                        }

                        //TODO: Shift modifier should select items in between
                        // Try to select item in next row
                        if !self.select_position(row + 1, col, mod_shift) {
                            // Ensure current item is still selected if there are no other items
                            self.select_position(row, col, mod_shift);
                        }
                    } else {
                        // Select first item
                        //TODO: select first in scroll
                        self.select_position(0, 0, mod_shift);
                    }
                    if let Some(offset) = self.select_focus_scroll() {
                        commands.push(Command::Iced(
                            scrollable::scroll_to(self.scrollable_id.clone(), offset).into(),
                        ));
                    }
                    if let Some(id) = self.select_focus_id() {
                        commands.push(Command::Iced(widget::button::focus(id).into()));
                    }
                }
            }
            Message::ItemLeft => {
                if self.gallery {
                    commands.append(&mut self.update(Message::GalleryPrevious, modifiers));
                } else {
                    if let Some((row, col)) =
                        self.select_focus_pos_opt().or(self.select_first_pos_opt())
                    {
                        if self.select_focus.is_none() {
                            // Select first item in current selection to focus it.
                            self.select_position(row, col, mod_shift);
                        }

                        // Try to select previous item in current row
                        if !col
                            .checked_sub(1)
                            .is_some_and(|col| self.select_position(row, col, mod_shift))
                        {
                            // Try to select last item in previous row
                            if !row.checked_sub(1).is_some_and(|row| {
                                let mut col = 0;
                                if let Some(ref items) = self.items_opt {
                                    for item in items {
                                        match item.pos_opt.get() {
                                            Some((item_row, item_col)) if item_row == row => {
                                                col = col.max(item_col);
                                            }
                                            _ => continue,
                                        }
                                    }
                                }
                                self.select_position(row, col, mod_shift)
                            }) {
                                // Ensure current item is still selected if there are no other items
                                self.select_position(row, col, mod_shift);
                            }
                        }
                    } else {
                        // Select first item
                        //TODO: select first in scroll
                        self.select_position(0, 0, mod_shift);
                    }
                    if let Some(offset) = self.select_focus_scroll() {
                        commands.push(Command::Iced(
                            scrollable::scroll_to(self.scrollable_id.clone(), offset).into(),
                        ));
                    }
                    if let Some(id) = self.select_focus_id() {
                        commands.push(Command::Iced(widget::button::focus(id).into()));
                    }
                }
            }
            Message::ItemRight => {
                if self.gallery {
                    commands.append(&mut self.update(Message::GalleryNext, modifiers));
                } else {
                    if let Some((row, col)) =
                        self.select_focus_pos_opt().or(self.select_last_pos_opt())
                    {
                        if self.select_focus.is_none() {
                            // Select last item in current selection to focus it.
                            self.select_position(row, col, mod_shift);
                        }
                        // Try to select next item in current row
                        if !self.select_position(row, col + 1, mod_shift) {
                            // Try to select first item in next row
                            if !self.select_position(row + 1, 0, mod_shift) {
                                // Ensure current item is still selected if there are no other items
                                self.select_position(row, col, mod_shift);
                            }
                        }
                    } else {
                        // Select first item
                        //TODO: select first in scroll
                        self.select_position(0, 0, mod_shift);
                    }
                    if let Some(offset) = self.select_focus_scroll() {
                        commands.push(Command::Iced(
                            scrollable::scroll_to(self.scrollable_id.clone(), offset).into(),
                        ));
                    }
                    if let Some(id) = self.select_focus_id() {
                        commands.push(Command::Iced(widget::button::focus(id).into()));
                    }
                }
            }
            Message::ItemUp => {
                if let Some(edit_location) = &mut self.edit_location {
                    edit_location.select(false);
                } else if self.gallery {
                    commands.append(&mut self.update(Message::GalleryPrevious, modifiers));
                } else {
                    if let Some((row, col)) =
                        self.select_focus_pos_opt().or(self.select_first_pos_opt())
                    {
                        if self.select_focus.is_none() {
                            // Select first item in current selection to focus it.
                            self.select_position(row, col, mod_shift);
                        }

                        //TODO: Shift modifier should select items in between
                        // Try to select item in last row
                        if !row
                            .checked_sub(1)
                            .is_some_and(|row| self.select_position(row, col, mod_shift))
                        {
                            // Ensure current item is still selected if there are no other items
                            self.select_position(row, col, mod_shift);
                        }
                    } else {
                        // Select first item
                        //TODO: select first in scroll
                        self.select_position(0, 0, mod_shift);
                    }
                    if let Some(offset) = self.select_focus_scroll() {
                        commands.push(Command::Iced(
                            scrollable::scroll_to(self.scrollable_id.clone(), offset).into(),
                        ));
                    }
                    if let Some(id) = self.select_focus_id() {
                        commands.push(Command::Iced(widget::button::focus(id).into()));
                    }
                }
            }
            Message::Location(location) => {
                // Workaround to support favorited files
                match &location {
                    Location::Path(path) => {
                        if path.is_dir() {
                            cd = Some(location);
                        } else {
                            commands.push(Command::OpenFile(vec![path.clone()]));
                        }
                    }
                    _ => {
                        cd = Some(location);
                    }
                }
            }
            Message::LocationUp => {
                // Sets location to the path's parent
                // Does nothing if path is root or location is Trash
                if let Location::Path(ref path) = self.location {
                    if let Some(parent) = path.parent() {
                        cd = Some(Location::Path(parent.to_owned()));
                    }
                }
            }
            Message::ModifiersChanged(modifiers) => {
                self.modifiers = modifiers;
            }
            Message::Open(path_opt) => {
                match path_opt {
                    Some(path) => {
                        if path.is_dir() {
                            cd = Some(Location::Path(path));
                        } else {
                            commands.push(Command::OpenFile(vec![path]));
                        }
                    }
                    None => {
                        if let Some(ref mut items) = self.items_opt {
                            let mut open_files = Vec::new();
                            for item in items.iter() {
                                if item.selected {
                                    if let Some(location) = &item.location_opt {
                                        if item.metadata.is_dir() {
                                            //TODO: allow opening multiple tabs?
                                            cd = Some(location.clone());
                                        } else if let Some(path) = location.path_opt() {
                                            open_files.push(path.clone());
                                        }
                                    } else {
                                        //TODO: open properties?
                                    }
                                }
                            }

                            commands.push(Command::OpenFile(open_files));
                        }
                    }
                }
            }
            Message::Reload => {
                //TODO: support keeping selected locations without paths
                let selected_paths = self
                    .selected_locations()
                    .into_iter()
                    .filter_map(Location::into_path_opt)
                    .collect();
                let location = self.location.clone();
                self.change_location(&location, None);
                commands.push(Command::ChangeLocation(
                    self.title(),
                    location,
                    Some(selected_paths),
                ));
            }
            Message::RightClick(_point_opt, click_i_opt) => {
                if mod_ctrl || mod_shift {
                    self.update(Message::Click(click_i_opt), modifiers);
                }
                if let Some(ref mut items) = self.items_opt {
                    if !click_i_opt
                        .is_some_and(|click_i| items.get(click_i).is_some_and(|x| x.selected))
                    {
                        // If item not selected, clear selection on other items
                        for (i, item) in items.iter_mut().enumerate() {
                            item.selected = Some(i) == click_i_opt;
                        }
                    }
                }
                //TODO: hack for clearing selecting when right clicking empty space
                self.last_right_click = click_i_opt;
            }
            Message::MiddleClick(click_i) => {
                if mod_ctrl || mod_shift {
                    self.update(Message::Click(Some(click_i)), modifiers);
                } else {
                    if let Some(ref mut items) = self.items_opt {
                        for (i, item) in items.iter_mut().enumerate() {
                            item.selected = i == click_i;
                        }
                        self.select_range = Some((click_i, click_i));
                    }
                    if let Some(clicked_item) =
                        self.items_opt.as_ref().and_then(|items| items.get(click_i))
                    {
                        if let Some(path) = clicked_item.path_opt() {
                            if clicked_item.metadata.is_dir() {
                                //cd = Some(Location::Path(path.clone()));
                                commands.push(Command::OpenInNewTab(path.clone()));
                            } else {
                                commands.push(Command::OpenFile(vec![path.clone()]));
                            }
                        } else {
                            log::warn!("no path for item {clicked_item:?}");
                        }
                    } else {
                        log::warn!("no item for click index {click_i:?}");
                    }
                }
            }
            Message::HighlightDeactivate(i) => {
                self.watch_drag = true;
                if let Some(item) = self.items_opt.as_mut().and_then(|f| f.get_mut(i)) {
                    item.highlighted = false;
                }
            }
            Message::HighlightActivate(i) => {
                self.watch_drag = true;
                if let Some(item) = self.items_opt.as_mut().and_then(|f| f.get_mut(i)) {
                    item.highlighted = true;
                }
            }
            Message::Resize(viewport) => {
                // Scroll to ensure focused item still in view
                if self.viewport_opt.map(|v| v.size()) != Some(viewport.size()) {
                    if let Some(offset) = self.select_focus_scroll() {
                        commands.push(Command::Iced(
                            scrollable::scroll_to(self.scrollable_id.clone(), offset).into(),
                        ));
                    }
                }

                self.viewport_opt = Some(viewport);
            }
            Message::Scroll(viewport) => {
                self.scroll_opt = Some(viewport.absolute_offset());
                self.watch_drag = true;
            }
            Message::ScrollTab(scroll_speed) => {
                commands.push(Command::Iced(
                    scrollable::scroll_by(
                        self.scrollable_id.clone(),
                        AbsoluteOffset {
                            x: 0.0,
                            y: scroll_speed,
                        },
                    )
                    .into(),
                ));
            }
            Message::SearchContext(location, context) => {
                if location == self.location {
                    self.search_context = context.0;
                } else {
                    log::warn!(
                        "search context provided for {:?} instead of {:?}",
                        location,
                        self.location
                    );
                }
            }
            Message::SearchReady(finished) => {
                if let Some(context) = &mut self.search_context {
                    if let Some(items) = &mut self.items_opt {
                        if finished || context.ready.swap(false, atomic::Ordering::SeqCst) {
                            let duration = Instant::now();
                            while let Ok((path, name, metadata)) = context.results_rx.try_recv() {
                                //TODO: combine this with column_sort logic, they must match!
                                let item_modified = metadata.modified().ok();
                                let index = match items.binary_search_by(|other| {
                                    item_modified.cmp(&other.metadata.modified())
                                }) {
                                    Ok(index) => index,
                                    Err(index) => index,
                                };
                                if index < MAX_SEARCH_RESULTS {
                                    //TODO: use correct IconSizes
                                    items.insert(
                                        index,
                                        item_from_entry(path, name, metadata, IconSizes::default()),
                                    );
                                }
                                // Ensure that updates make it to the GUI in a timely manner
                                if !finished && duration.elapsed() >= MAX_SEARCH_LATENCY {
                                    break;
                                }
                            }
                        }
                        if items.len() >= MAX_SEARCH_RESULTS {
                            items.truncate(MAX_SEARCH_RESULTS);
                            if let Some(last_modified) =
                                items.last().and_then(|item| item.metadata.modified())
                            {
                                *context.last_modified_opt.write().unwrap() = Some(last_modified);
                            }
                        }
                    } else {
                        log::warn!("search ready but items array is empty");
                    }
                }
                if finished {
                    self.search_context = None;
                }
            }
            Message::SelectAll => {
                self.select_all();
                if self.select_focus.take().is_some() {
                    // Unfocus currently focused button
                    commands.push(Command::Iced(
                        widget::button::focus(widget::Id::unique()).into(),
                    ));
                }
            }
            Message::SelectFirst => {
                if self.select_position(0, 0, mod_shift) {
                    if let Some(offset) = self.select_focus_scroll() {
                        commands.push(Command::Iced(
                            scrollable::scroll_to(self.scrollable_id.clone(), offset).into(),
                        ));
                    }
                    if let Some(id) = self.select_focus_id() {
                        commands.push(Command::Iced(widget::button::focus(id).into()));
                    }
                }
            }
            Message::SelectLast => {
                if let Some(ref items) = self.items_opt {
                    if let Some(last_pos) = items.iter().filter_map(|item| item.pos_opt.get()).max()
                    {
                        if self.select_position(last_pos.0, last_pos.1, mod_shift) {
                            if let Some(offset) = self.select_focus_scroll() {
                                commands.push(Command::Iced(
                                    scrollable::scroll_to(self.scrollable_id.clone(), offset)
                                        .into(),
                                ));
                            }
                            if let Some(id) = self.select_focus_id() {
                                commands.push(Command::Iced(widget::button::focus(id).into()));
                            }
                        }
                    }
                }
            }
            Message::SetOpenWith(mime, id) => {
                commands.push(Command::SetOpenWith(mime, id));
            }
            Message::SetPermissions(path, mode) => {
                commands.push(Command::SetPermissions(path, mode));
            }
            Message::SetSort(heading_option, dir) => {
                if !matches!(self.location, Location::Search(..)) {
                    self.sort_name = heading_option;
                    self.sort_direction = dir;
                    if !matches!(self.location, Location::Desktop(..)) {
                        commands.push(Command::SetSort(
                            self.location.normalize().to_string(),
                            heading_option,
                            self.sort_direction,
                        ));
                    }
                }
            }
            Message::TabComplete(path, completions) => {
                if let Some(edit_location) = &mut self.edit_location {
                    if edit_location.location.path_opt() == Some(&path) {
                        edit_location.completions = Some(completions);
                        commands.push(Command::Iced(
                            widget::text_input::focus(self.edit_location_id.clone()).into(),
                        ));
                    }
                }
            }
            Message::Thumbnail(path, thumbnail) => {
                if let Some(ref mut items) = self.items_opt {
                    let location = Location::Path(path);
                    for item in items.iter_mut() {
                        if item.location_opt.as_ref() == Some(&location) {
                            let handle_opt = match &thumbnail {
                                ItemThumbnail::NotImage => None,
                                ItemThumbnail::Image(handle, _) => Some(widget::icon::Handle {
                                    symbolic: false,
                                    data: widget::icon::Data::Image(handle.clone()),
                                }),
                                ItemThumbnail::Svg(handle) => Some(widget::icon::Handle {
                                    symbolic: false,
                                    data: widget::icon::Data::Svg(handle.clone()),
                                }),
                                //TODO: text thumbnails?
                                ItemThumbnail::Text(_text) => None,
                            };
                            if let Some(handle) = handle_opt {
                                item.icon_handle_grid.clone_from(&handle);
                                item.icon_handle_list.clone_from(&handle);
                                item.icon_handle_list_condensed = handle;
                            }
                            item.thumbnail_opt = Some(thumbnail);
                            break;
                        }
                    }
                }
            }
            Message::ToggleSort(heading_option) => {
                if !matches!(self.location, Location::Search(..)) {
                    let heading_sort = if self.sort_name == heading_option {
                        !self.sort_direction
                    } else {
                        // Default modified to descending, and others to ascending.
                        heading_option != HeadingOptions::Modified
                    };

                    if !matches!(self.location, Location::Desktop(..)) {
                        commands.push(Command::SetSort(
                            self.location.normalize().to_string(),
                            heading_option,
                            heading_sort,
                        ));
                    }

                    self.sort_direction = heading_sort;
                    self.sort_name = heading_option;
                }
            }
            Message::Drop(Some((to, mut from))) => {
                self.dnd_hovered = None;
                match to {
                    Location::Desktop(to, ..)
                    | Location::Path(to)
                    | Location::Network(_, _, Some(to)) => {
                        if let Ok(entries) = fs::read_dir(&to) {
                            for i in entries.into_iter().filter_map(Result::ok) {
                                let i = i.path();
                                from.paths.retain(|p| &i != p);
                                if from.paths.is_empty() {
                                    log::info!("All dropped files already in target directory.");
                                    return commands;
                                }
                            }
                        }
                        commands.push(Command::DropFiles(to, from));
                    }
                    Location::Trash if matches!(from.kind, ClipboardKind::Cut { .. }) => {
                        commands.push(Command::Delete(from.paths));
                    }
                    _ => {
                        log::warn!("{:?} to {:?} is not supported.", from.kind, to);
                    }
                }
            }
            Message::Drop(None) => {
                self.dnd_hovered = None;
            }
            Message::DndHover(loc) => {
                if self
                    .dnd_hovered
                    .as_ref()
                    .is_some_and(|(l, i)| *l == loc && i.elapsed() > HOVER_DURATION)
                {
                    cd = Some(loc);
                }
            }
            Message::DndEnter(loc) => {
                self.dnd_hovered = Some((loc.clone(), Instant::now()));
                if loc != self.location {
                    commands.push(Command::Iced(
                        cosmic::Task::future(async move {
                            tokio::time::sleep(HOVER_DURATION).await;
                            Message::DndHover(loc)
                        })
                        .into(),
                    ));
                }
            }
            Message::DndLeave(loc) => {
                if Some(&loc) == self.dnd_hovered.as_ref().map(|(l, _)| l) {
                    self.dnd_hovered = None;
                }
            }
            Message::WindowDrag => {
                commands.push(Command::WindowDrag);
            }
            Message::WindowToggleMaximize => {
                commands.push(Command::WindowToggleMaximize);
            }
            Message::ZoomIn => {
                commands.push(Command::Action(Action::ZoomIn));
            }
            Message::ZoomOut => {
                commands.push(Command::Action(Action::ZoomOut));
            }
            Message::DirectorySize(path, dir_size) => {
                let location = Location::Path(path);
                if let Some(ref mut item) = self.parent_item_opt {
                    if item.location_opt.as_ref() == Some(&location) {
                        item.dir_size.clone_from(&dir_size);
                    }
                }
                if let Some(ref mut items) = self.items_opt {
                    for item in items.iter_mut() {
                        if item.location_opt.as_ref() == Some(&location) {
                            item.dir_size = dir_size;
                            break;
                        }
                    }
                }
            }
        }

        // Scroll to top if needed
        if self.scroll_opt.is_none() {
            let offset = AbsoluteOffset { x: 0.0, y: 0.0 };
            self.scroll_opt = Some(offset);
            commands.push(Command::Iced(
                scrollable::scroll_to(self.scrollable_id.clone(), offset).into(),
            ));
        }

        // Change directory if requested
        if let Some(mut location) = cd {
            if matches!(self.mode, Mode::Desktop) {
                match location {
                    Location::Path(path) => {
                        commands.push(Command::OpenFile(vec![path]));
                    }
                    Location::Trash => {
                        commands.push(Command::OpenTrash);
                    }
                    _ => {}
                }
            } else {
                // Select parent if location is not directory
                let mut selected_paths = None;
                if let Some(path) = location.path_opt() {
                    if !path.is_dir() {
                        if let Some(parent) = path.parent() {
                            selected_paths = Some(vec![path.clone()]);
                            location = location.with_path(parent.to_path_buf());
                        }
                    }
                }
                if location != self.location || selected_paths.is_some() {
                    if location.path_opt().is_none_or(|path| path.is_dir()) {
                        if selected_paths.is_none() {
                            selected_paths =
                                self.location.path_opt().map(|path| vec![path.clone()]);
                        }
                        self.change_location(&location, history_i_opt);
                        commands.push(Command::ChangeLocation(
                            self.title(),
                            location,
                            selected_paths,
                        ));
                    } else {
                        log::warn!("tried to cd to {location:?} which is not a directory");
                    }
                }
            }
        }

        // Update context menu popup
        if self.context_menu != last_context_menu {
            if last_context_menu.is_some() {
                commands.push(Command::ContextMenu(None, self.window_id));
            }
            if let Some(point) = self.context_menu {
                commands.push(Command::ContextMenu(Some(point), self.window_id));
            }
        }

        commands
    }

    pub(crate) const fn sort_options(&self) -> (HeadingOptions, bool, bool) {
        match self.location {
            Location::Search(..) => (HeadingOptions::Modified, false, false),
            _ => (
                self.sort_name,
                self.sort_direction,
                self.config.folders_first,
            ),
        }
    }

    fn column_sort(&self) -> Option<Vec<(usize, &Item)>> {
        let check_reverse = |ord: Ordering, sort: bool| {
            if sort { ord } else { ord.reverse() }
        };
        let mut items: Vec<_> = self.items_opt.as_ref()?.iter().enumerate().collect();
        let (sort_name, sort_direction, folders_first) = self.sort_options();
        match sort_name {
            HeadingOptions::Size => {
                items.sort_by(|a, b| {
                    // entries take precedence over size
                    let get_size = |x: &Item| match &x.metadata {
                        ItemMetadata::Path {
                            metadata,
                            children_opt,
                        } => {
                            if metadata.is_dir() {
                                (true, children_opt.unwrap_or_default() as u64)
                            } else {
                                (false, metadata.len())
                            }
                        }
                        ItemMetadata::Trash { metadata, .. } => match metadata.size {
                            trash::TrashItemSize::Entries(entries) => (true, entries as u64),
                            trash::TrashItemSize::Bytes(bytes) => (false, bytes),
                        },
                        ItemMetadata::SimpleDir { entries } => (true, *entries),
                        ItemMetadata::SimpleFile { size } => (false, *size),
                        #[cfg(feature = "gvfs")]
                        ItemMetadata::GvfsPath {
                            size_opt,
                            children_opt,
                            ..
                        } => match children_opt {
                            Some(child_count) => (true, *child_count as u64),
                            None => (false, size_opt.unwrap_or_default()),
                        },
                    };
                    let (a_is_entry, a_size) = get_size(a.1);
                    let (b_is_entry, b_size) = get_size(b.1);

                    //TODO: use folders_first?
                    match (a_is_entry, b_is_entry) {
                        (true, false) => Ordering::Less,
                        (false, true) => Ordering::Greater,
                        _ => check_reverse(a_size.cmp(&b_size), sort_direction),
                    }
                });
            }
            HeadingOptions::Name => items.sort_by(|a, b| {
                if folders_first {
                    match (a.1.metadata.is_dir(), b.1.metadata.is_dir()) {
                        (true, false) => Ordering::Less,
                        (false, true) => Ordering::Greater,
                        _ => check_reverse(
                            LANGUAGE_SORTER.compare(&a.1.display_name, &b.1.display_name),
                            sort_direction,
                        ),
                    }
                } else {
                    check_reverse(
                        LANGUAGE_SORTER.compare(&a.1.display_name, &b.1.display_name),
                        sort_direction,
                    )
                }
            }),
            HeadingOptions::Modified => {
                items.sort_by(|a, b| {
                    let a_modified = a.1.metadata.modified();
                    let b_modified = b.1.metadata.modified();
                    if folders_first {
                        match (a.1.metadata.is_dir(), b.1.metadata.is_dir()) {
                            (true, false) => Ordering::Less,
                            (false, true) => Ordering::Greater,
                            _ => check_reverse(a_modified.cmp(&b_modified), sort_direction),
                        }
                    } else {
                        check_reverse(a_modified.cmp(&b_modified), sort_direction)
                    }
                });
            }
            HeadingOptions::TrashedOn => {
                let time_deleted = |x: &Item| match &x.metadata {
                    ItemMetadata::Trash { entry, .. } => Some(entry.time_deleted),
                    _ => None,
                };

                items.sort_by(|a, b| {
                    let a_time_deleted = time_deleted(a.1);
                    let b_time_deleted = time_deleted(b.1);
                    if folders_first {
                        match (a.1.metadata.is_dir(), b.1.metadata.is_dir()) {
                            (true, false) => Ordering::Less,
                            (false, true) => Ordering::Greater,
                            _ => check_reverse(a_time_deleted.cmp(&b_time_deleted), sort_direction),
                        }
                    } else {
                        check_reverse(b_time_deleted.cmp(&a_time_deleted), sort_direction)
                    }
                });
            }
        }
        Some(items)
    }

    fn dnd_dest<'a>(
        &self,
        location: &Location,
        element: impl Into<Element<'a, Message>>,
    ) -> Element<'a, Message> {
        let location1 = location.clone();
        let location2 = location.clone();
        let location3 = location.clone();
        let is_dnd_hovered = self.dnd_hovered.as_ref().map(|(l, _)| l) == Some(location);
        let mut container = widget::container(
            DndDestination::for_data::<ClipboardPaste>(element, move |data, action| {
                if let Some(mut data) = data {
                    if action == DndAction::Copy {
                        Message::Drop(Some((location1.clone(), data)))
                    } else if action == DndAction::Move {
                        data.kind = ClipboardKind::Cut { is_dnd: true };
                        Message::Drop(Some((location1.clone(), data)))
                    } else {
                        log::warn!("unsupported action: {action:?}");
                        Message::Drop(None)
                    }
                } else {
                    Message::Drop(None)
                }
            })
            .on_enter(move |_, _, _| Message::DndEnter(location2.clone()))
            .on_leave(move || Message::DndLeave(location3.clone())),
        );
        // Desktop will not show DnD indicator
        if is_dnd_hovered && !matches!(self.mode, Mode::Desktop) {
            container = container.style(|t| {
                let mut a = widget::container::Style::default();
                let t = t.cosmic();
                // todo use theme drop target color
                let mut bg = t.accent_color();
                bg.alpha = 0.2;
                a.background = Some(Color::from(bg).into());
                a.border = Border {
                    color: t.accent_color().into(),
                    width: 1.0,
                    radius: t.radius_s().into(),
                };
                a
            });
        }
        container.into()
    }

    pub fn gallery_view(&self) -> Element<'_, Message> {
        let cosmic_theme::Spacing {
            space_xxs,
            space_xs,
            space_m,
            ..
        } = theme::active().cosmic().spacing;

        //TODO: display error messages when image not found?
        let mut name_opt = None;
        let mut element_opt: Option<Element<Message>> = None;
        if let Some(index) = self.select_focus {
            if let Some(items) = &self.items_opt {
                if let Some(item) = items.get(index) {
                    name_opt = Some(widget::text::heading(&item.display_name));
                    match item
                        .thumbnail_opt
                        .as_ref()
                        .unwrap_or(&ItemThumbnail::NotImage)
                    {
                        ItemThumbnail::NotImage => {}
                        ItemThumbnail::Image(handle, _) => {
                            if let Some(path) = item.path_opt() {
                                element_opt = Some(
                                    widget::container(
                                        //TODO: use widget::image::viewer, when its zoom can be reset
                                        widget::image(widget::image::Handle::from_path(path)),
                                    )
                                    .center(Length::Fill)
                                    .into(),
                                );
                            } else {
                                element_opt = Some(
                                    widget::container(
                                        //TODO: use widget::image::viewer, when its zoom can be reset
                                        widget::image(handle.clone()),
                                    )
                                    .center(Length::Fill)
                                    .into(),
                                );
                            }
                        }
                        ItemThumbnail::Svg(handle) => {
                            element_opt = Some(
                                widget::svg(handle.clone())
                                    .width(Length::Fill)
                                    .height(Length::Fill)
                                    .into(),
                            );
                        }
                        ItemThumbnail::Text(text) => {
                            element_opt = Some(
                                widget::container(
                                    widget::text_editor(text).padding(space_xxs).class(
                                        cosmic::theme::iced::TextEditor::Custom(Box::new(
                                            text_editor_class,
                                        )),
                                    ),
                                )
                                .center(Length::Fill)
                                .into(),
                            );
                        }
                    }
                }
            }
        }

        let mut column = widget::column::with_capacity(2);
        column = column.push(widget::Space::with_height(Length::Fixed(space_m.into())));
        {
            let mut row = widget::row::with_capacity(5).align_y(Alignment::Center);
            row = row.push(widget::horizontal_space());
            if let Some(name) = name_opt {
                row = row.push(name);
            }
            row = row.push(widget::horizontal_space());
            row = row.push(
                widget::button::icon(widget::icon::from_name("window-close-symbolic"))
                    .class(theme::Button::Standard)
                    .on_press(Message::Gallery(false)),
            );
            row = row.push(widget::Space::with_width(Length::Fixed(space_m.into())));
            // This mouse area provides window drag while the header bar is hidden
            let mouse_area = mouse_area::MouseArea::new(row)
                .on_press(|_| Message::WindowDrag)
                .on_double_click(|_| Message::WindowToggleMaximize);
            column = column.push(mouse_area);
        }
        {
            let mut row = widget::row::with_capacity(7).align_y(Alignment::Center);
            row = row.push(widget::Space::with_width(Length::Fixed(space_m.into())));
            row = row.push(
                widget::button::icon(widget::icon::from_name("go-previous-symbolic"))
                    .padding(space_xs)
                    .class(theme::Button::Standard)
                    .on_press(Message::GalleryPrevious),
            );
            row = row.push(widget::Space::with_width(Length::Fixed(space_xxs.into())));
            if let Some(element) = element_opt {
                row = row.push(element);
            } else {
                //TODO: what to do when no image?
                row = row.push(widget::Space::new(Length::Fill, Length::Fill));
            }
            row = row.push(widget::Space::with_width(Length::Fixed(space_xxs.into())));
            row = row.push(
                widget::button::icon(widget::icon::from_name("go-next-symbolic"))
                    .padding(space_xs)
                    .class(theme::Button::Standard)
                    .on_press(Message::GalleryNext),
            );
            row = row.push(widget::Space::with_width(Length::Fixed(space_m.into())));
            column = column.push(row);
        }

        widget::container(column)
            .width(Length::Fill)
            .height(Length::Fill)
            .style(|theme| {
                let cosmic = theme.cosmic();
                let mut bg = cosmic.bg_color();
                bg.alpha = 0.75;
                widget::container::Style {
                    background: Some(Color::from(bg).into()),
                    ..Default::default()
                }
            })
            .into()
    }

    pub fn location_view(&self) -> Element<'_, Message> {
        //TODO: responsiveness is done in a hacky way, potentially move this to a custom widget?
        fn text_width<'a>(
            content: &'a str,
            font: font::Font,
            font_size: f32,
            line_height: f32,
        ) -> f32 {
            let text: text::Text<&'a str, font::Font> = text::Text {
                content,
                bounds: Size::INFINITY,
                size: font_size.into(),
                line_height: text::LineHeight::Absolute(line_height.into()),
                font,
                horizontal_alignment: Horizontal::Left,
                vertical_alignment: Vertical::Top,
                shaping: text::Shaping::default(),
                wrapping: text::Wrapping::None,
            };
            graphics::text::Paragraph::with_text(text)
                .min_bounds()
                .width
        }
        fn text_width_body(content: &str) -> f32 {
            //TODO: should libcosmic set the font when using widget::text::body?
            text_width(content, font::default(), 14.0, 20.0)
        }
        fn text_width_heading(content: &str) -> f32 {
            text_width(content, font::semibold(), 14.0, 20.0)
        }

        let cosmic_theme::Spacing {
            space_xxxs,
            space_xxs,
            space_s,
            space_m,
            ..
        } = theme::active().cosmic().spacing;

        let size = self.size_opt.get().unwrap_or(Size::new(0.0, 0.0));

        let mut row = widget::row::with_capacity(5)
            .align_y(Alignment::Center)
            .padding([space_xxxs, 0]);
        let mut w = 0.0;

        let mut prev_button =
            widget::button::custom(widget::icon::from_name("go-previous-symbolic").size(16))
                .padding(space_xxs)
                .class(theme::Button::Icon);
        if self.history_i > 0 && !self.history.is_empty() {
            prev_button = prev_button.on_press(Message::GoPrevious);
        }
        row = row.push(prev_button);
        w += f32::from(space_xxs).mul_add(2.0, 16.0);

        let mut next_button =
            widget::button::custom(widget::icon::from_name("go-next-symbolic").size(16))
                .padding(space_xxs)
                .class(theme::Button::Icon);
        if self.history_i + 1 < self.history.len() {
            next_button = next_button.on_press(Message::GoNext);
        }
        row = row.push(next_button);
        w += f32::from(space_xxs).mul_add(2.0, 16.0);

        row = row.push(widget::Space::with_width(Length::Fixed(space_s.into())));
        w += f32::from(space_s);

        //TODO: allow resizing?
        let name_width = 300.0;
        let modified_width = 200.0;
        let size_width = 100.0;
        let condensed = size.width < (name_width + modified_width + size_width);

        let (sort_name, sort_direction, _) = self.sort_options();
        let heading_item = |name, width, msg| {
            let mut row = widget::row::with_capacity(2)
                .align_y(Alignment::Center)
                .spacing(space_xxxs)
                .width(width);
            row = row.push(widget::text::heading(name));
            match (sort_name == msg, sort_direction) {
                (true, true) => {
                    row = row.push(widget::icon::from_name("pan-down-symbolic").size(16));
                }
                (true, false) => {
                    row = row.push(widget::icon::from_name("pan-up-symbolic").size(16));
                }
                _ => {}
            }
            //TODO: make it possible to resize with the mouse
            mouse_area::MouseArea::new(row)
                .on_press(move |_point_opt| Message::ToggleSort(msg))
                .into()
        };

        let heading_row = widget::row::with_children([
            heading_item(fl!("name"), Length::Fill, HeadingOptions::Name),
            if self.location == Location::Trash {
                heading_item(
                    fl!("trashed-on"),
                    Length::Fixed(modified_width),
                    HeadingOptions::TrashedOn,
                )
            } else {
                heading_item(
                    fl!("modified"),
                    Length::Fixed(modified_width),
                    HeadingOptions::Modified,
                )
            },
            heading_item(fl!("size"), Length::Fixed(size_width), HeadingOptions::Size),
        ])
        .align_y(Alignment::Center)
        .height(Length::Fixed((space_m + 4).into()))
        .padding([0, space_xxs]);

        let accent_rule =
            horizontal_rule(1).class(theme::Rule::Custom(Box::new(|theme| rule::Style {
                color: theme.cosmic().accent_color().into(),
                width: 1,
                radius: 0.0.into(),
                fill_mode: rule::FillMode::Full,
            })));
        let heading_rule = widget::container(horizontal_rule(1))
            .padding([0, theme::active().cosmic().corner_radii.radius_xs[0] as u16]);

        if let Some(edit_location) = &self.edit_location {
            if let Some(location) = edit_location.resolve() {
                //TODO: allow editing other locations
                if let Some(path) = location.path_opt() {
                    row = row.push(
                        widget::button::custom(
                            widget::icon::from_name("window-close-symbolic").size(16),
                        )
                        .on_press(Message::EditLocation(None))
                        .padding(space_xxs)
                        .class(theme::Button::Icon),
                    );
                    let text_input = widget::text_input("", path.to_string_lossy().into_owned())
                        .id(self.edit_location_id.clone())
                        .on_input(move |input| {
                            Message::EditLocation(Some(
                                location.with_path(PathBuf::from(input)).into(),
                            ))
                        })
                        .on_submit(|_| Message::EditLocationSubmit)
                        .line_height(1.0);
                    let mut popover =
                        widget::popover(text_input).position(widget::popover::Position::Bottom);
                    if let Some(completions) = &edit_location.completions {
                        if !completions.is_empty() {
                            let mut column =
                                widget::column::with_capacity(completions.len()).padding(space_xxs);
                            for (i, (name, _path)) in completions.iter().enumerate() {
                                let selected = edit_location.selected == Some(i);
                                column = column.push(
                                    widget::button::custom(widget::text::body(name))
                                        //TODO: match to design
                                        .class(if selected {
                                            theme::Button::Standard
                                        } else {
                                            theme::Button::HeaderBar
                                        })
                                        .on_press(Message::EditLocationComplete(i))
                                        .padding(space_xxs)
                                        .width(Length::Fill),
                                );
                            }
                            popover = popover.popup(
                                widget::container(column)
                                    .class(theme::Container::Dropdown)
                                    //TODO: This is a hack to get the popover to be the right width
                                    .max_width(size.width - 140.0),
                            );
                        }
                    }
                    row = row.push(popover);
                    let mut column = widget::column::with_capacity(4).padding([0, space_s]);
                    column = column.push(row);
                    column = column.push(accent_rule);
                    if self.config.view == View::List && !condensed {
                        column = column.push(heading_row);
                        column = column.push(heading_rule);
                    }
                    return column.into();
                }
            }
        } else if let Some(path) = self.location.path_opt() {
            row = row.push(
                crate::mouse_area::MouseArea::new(
                    widget::button::custom(widget::icon::from_name("edit-symbolic").size(16))
                        .padding(space_xxs)
                        .class(theme::Button::Icon)
                        .on_press(Message::EditLocation(Some(self.location.clone().into()))),
                )
                .on_middle_press(move |_| Message::OpenInNewTab(path.clone())),
            );
            w += f32::from(space_xxs).mul_add(2.0, 16.0);
        }

        let mut children: Vec<Element<_>> = Vec::new();
        match &self.location {
            Location::Desktop(path, ..) | Location::Path(path) | Location::Search(path, ..) => {
                let excess_str = "...";
                let excess_width = text_width_body(excess_str);
                for (index, ancestor) in path.ancestors().enumerate() {
                    let (name, found_home) = folder_name(ancestor);
                    let (name_width, name_text) = if children.is_empty() {
                        (
                            text_width_heading(&name),
                            widget::text::heading(name).wrapping(text::Wrapping::None),
                        )
                    } else {
                        children.push(
                            widget::icon::from_name("go-next-symbolic")
                                .size(16)
                                .icon()
                                .into(),
                        );
                        w += 16.0;
                        (
                            text_width_body(&name),
                            widget::text::body(name).wrapping(text::Wrapping::None),
                        )
                    };

                    // Add padding for mouse area
                    w += 2.0 * f32::from(space_xxxs);

                    let mut row = widget::row::with_capacity(2)
                        .align_y(Alignment::Center)
                        .spacing(space_xxxs);
                    //TODO: figure out why this hardcoded offset is needed after the first item is ellipsed
                    let overflow_offset = 64.0;
                    let overflow = w + name_width + overflow_offset > size.width && index > 0;
                    if overflow {
                        row = row.push(widget::text::body(excess_str));
                        w += excess_width;
                    } else {
                        row = row.push(name_text);
                        w += name_width;
                    }

                    let location = self.location.with_path(ancestor.to_path_buf());
                    let mut mouse_area = crate::mouse_area::MouseArea::new(
                        widget::button::custom(row)
                            .padding(space_xxxs)
                            .class(theme::Button::Link)
                            .on_press(if ancestor == path {
                                Message::EditLocation(Some(self.location.clone().into()))
                            } else {
                                Message::Location(location.clone())
                            }),
                    );

                    if self.location_context_menu_index.is_some() {
                        mouse_area = mouse_area
                            .on_right_press(move |point_opt| {
                                Message::LocationContextMenuIndex(point_opt, None)
                            })
                            .wayland_on_right_press_window_position();
                    } else {
                        mouse_area = mouse_area
                            .on_right_press_no_capture()
                            .on_right_press(move |point_opt| {
                                Message::LocationContextMenuIndex(point_opt, Some(index))
                            })
                            .wayland_on_right_press_window_position();
                    }

                    let mouse_area = if let Location::Path(_) = &self.location {
                        mouse_area
                            .on_middle_press(move |_| Message::OpenInNewTab(ancestor.to_path_buf()))
                    } else {
                        mouse_area
                    };

                    children.push(self.dnd_dest(&location, mouse_area));

                    if found_home || overflow {
                        break;
                    }
                }
                children.reverse();
            }
            Location::Trash => {
                children.push(
                    widget::button::custom(widget::text::heading(fl!("trash")))
                        .padding(space_xxxs)
                        .on_press(Message::Location(Location::Trash))
                        .class(theme::Button::Text)
                        .into(),
                );
            }
            Location::Recents => {
                children.push(
                    widget::button::custom(widget::text::heading(fl!("recents")))
                        .padding(space_xxxs)
                        .on_press(Message::Location(Location::Recents))
                        .class(theme::Button::Text)
                        .into(),
                );
            }
            Location::Network(uri, display_name, path) => {
                children.push(
                    widget::button::custom(widget::text::heading(display_name))
                        .padding(space_xxxs)
                        .on_press(Message::Location(Location::Network(
                            uri.clone(),
                            display_name.clone(),
                            path.clone(),
                        )))
                        .class(theme::Button::Text)
                        .into(),
                );
            }
        }

        row = row.extend(children);
        let mut column = widget::column::with_capacity(4).padding([0, space_s]);
        column = column.push(row);
        column = column.push(accent_rule);

        if self.config.view == View::List && !condensed {
            column = column.push(heading_row);
            column = column.push(heading_rule);
        }

        let mouse_area = crate::mouse_area::MouseArea::new(column)
            .on_right_press(Message::LocationContextMenuPoint);

        let mut popover = widget::popover(mouse_area);
        if let (Some(point), Some(index)) = (
            self.location_context_menu_point,
            self.location_context_menu_index,
        ) {
            popover = popover
                .popup(menu::location_context_menu(index))
                .position(widget::popover::Position::Point(point));
        }

        popover.into()
    }

    pub fn empty_view(&self, has_hidden: bool) -> Element<'_, Message> {
        let cosmic_theme::Spacing { space_xxs, .. } = theme::active().cosmic().spacing;

        mouse_area::MouseArea::new(widget::column::with_children([widget::container(
            match self.mode {
                Mode::App | Mode::Dialog(_) => widget::column::with_children([
                    widget::icon::from_name("folder-symbolic")
                        .size(64)
                        .icon()
                        .into(),
                    widget::text::body(if has_hidden {
                        fl!("empty-folder-hidden")
                    } else if matches!(self.location, Location::Search(..)) {
                        fl!("no-results")
                    } else {
                        fl!("empty-folder")
                    })
                    .into(),
                ]),
                Mode::Desktop => widget::column(),
            }
            .align_x(Alignment::Center)
            .spacing(space_xxs),
        )
        .center(Length::Fill)
        .into()]))
        .on_press(|_| Message::Click(None))
        .into()
    }

    pub fn grid_view(
        &self,
    ) -> (
        Option<Element<'static, Message>>,
        Element<'_, Message>,
        bool,
    ) {
        let cosmic_theme::Spacing {
            space_xxs,
            space_xxxs,
            ..
        } = theme::active().cosmic().spacing;

        let TabConfig {
            show_hidden,
            mut icon_sizes,
            ..
        } = self.config;

        let mut grid_spacing = space_xxs;
        if let Location::Desktop(_path, _output, desktop_config) = &self.location {
            icon_sizes.grid = desktop_config.icon_size;
            grid_spacing = desktop_config.grid_spacing_for(space_xxs);
        }

        let text_height = 3 * 20; // 3 lines of text
        let item_width = (3 * space_xxs + icon_sizes.grid() + 3 * space_xxs) as usize;
        let item_height =
            (space_xxxs + icon_sizes.grid() + space_xxxs + text_height + space_xxxs) as usize;

        let (width, height) = match self.size_opt.get() {
            Some(size) => (
                (size.width.floor() as usize)
                    .saturating_sub(2 * (space_xxs as usize))
                    .max(item_width),
                (size.height.floor() as usize).max(item_height),
            ),
            None => (item_width, item_height),
        };

        let (cols, column_spacing) = {
            let width_m1 = width.saturating_sub(item_width);
            let cols_m1 = width_m1 / (item_width + grid_spacing as usize);
            let cols = cols_m1 + 1;
            let spacing = width_m1
                .checked_div(cols_m1)
                .unwrap_or(0)
                .saturating_sub(item_width);
            (cols, spacing as u16)
        };

        let rows = {
            let height_m1 = height.saturating_sub(item_height);
            let rows_m1 = height_m1 / (item_height + grid_spacing as usize);
            rows_m1 + 1
        };

        //TODO: move to function
        let visible_rect = {
            let point = match self.scroll_opt {
                Some(offset) => Point::new(0.0, offset.y),
                None => Point::new(0.0, 0.0),
            };
            let size = self.size_opt.get().unwrap_or_else(|| Size::new(0.0, 0.0));
            Rectangle::new(point, size)
        };

        let mut grid = widget::grid()
            .column_spacing(column_spacing)
            .row_spacing(grid_spacing)
            .padding(space_xxs.into());
        let mut dnd_items: Vec<(usize, (usize, usize), &Item)> = Vec::new();
        let mut drag_w_i = usize::MAX;
        let mut drag_n_i = usize::MAX;
        let mut drag_e_i = 0;
        let mut drag_s_i = 0;

        let mut column = widget::column::with_capacity(2);
        if let Some(items) = self.column_sort() {
            let mut count = 0;
            let mut col = 0;
            let mut row = 0;
            let mut page_row = 0;
            let mut hidden = 0;
            let mut grid_elements = Vec::new();
            for &(i, item) in &items {
                if !show_hidden && item.hidden {
                    item.pos_opt.set(None);
                    item.rect_opt.set(None);
                    hidden += 1;
                    continue;
                }
                item.pos_opt.set(Some((row, col)));
                let item_rect = Rectangle::new(
                    Point::new(
                        (col * (item_width + column_spacing as usize) + space_xxs as usize) as f32,
                        (row * (item_height + grid_spacing as usize) + space_xxs as usize) as f32,
                    ),
                    Size::new(item_width as f32, item_height as f32),
                );
                item.rect_opt.set(Some(item_rect));

                //TODO: error if the row or col is already set?
                while grid_elements.len() <= row {
                    grid_elements.push(Vec::new());
                }

                // Only build elements if visible (for performance)
                if item_rect.intersects(&visible_rect) {
                    //TODO: one focus group per grid item (needs custom widget)
                    let buttons: Vec<Element<Message>> = vec![
                        widget::button::custom(
                            widget::icon::icon(item.icon_handle_grid.clone())
                                .content_fit(ContentFit::Contain)
                                .size(icon_sizes.grid())
                                .width(Length::Shrink),
                        )
                        .padding(space_xxxs)
                        .class(button_style(
                            item.selected,
                            item.highlighted,
                            item.cut,
                            false,
                            false,
                            false,
                        ))
                        .into(),
                        widget::tooltip(
                            widget::button::custom(widget::text::body(&item.display_name))
                                .id(item.button_id.clone())
                                .padding([0, space_xxxs])
                                .class(button_style(
                                    item.selected,
                                    item.highlighted,
                                    item.cut,
                                    true,
                                    true,
                                    matches!(self.mode, Mode::Desktop),
                                )),
                            widget::text::body(&item.name),
                            widget::tooltip::Position::Bottom,
                        )
                        .into(),
                    ];

                    let mut column = widget::column::with_capacity(buttons.len())
                        .align_x(Alignment::Center)
                        .height(Length::Fixed(item_height as f32))
                        .width(Length::Fixed(item_width as f32));
                    for button in buttons {
                        if self.context_menu.is_some() {
                            column = column.push(button);
                        } else {
                            column = column.push(
                                mouse_area::MouseArea::new(button)
                                    .on_right_press_no_capture()
                                    .wayland_on_right_press_window_position()
                                    .on_right_press(move |point_opt| {
                                        Message::RightClick(point_opt, Some(i))
                                    }),
                            );
                        }
                    }

                    let column: Element<Message> =
                        if item.metadata.is_dir() && item.location_opt.is_some() {
                            self.dnd_dest(&item.location_opt.clone().unwrap(), column)
                        } else {
                            column.into()
                        };

                    if item.selected {
                        dnd_items.push((i, (row, col), item));
                        drag_w_i = drag_w_i.min(col);
                        drag_n_i = drag_n_i.min(row);
                        drag_e_i = drag_e_i.max(col);
                        drag_s_i = drag_s_i.max(row);
                    }
                    let mouse_area = crate::mouse_area::MouseArea::new(column)
                        .on_press(move |_| Message::Click(Some(i)))
                        .on_double_click(move |_| Message::DoubleClick(Some(i)))
                        .on_release(move |_| Message::ClickRelease(Some(i)))
                        .on_middle_press(move |_| Message::MiddleClick(i))
                        .on_enter(move || Message::HighlightActivate(i))
                        .on_exit(move || Message::HighlightDeactivate(i));
                    grid_elements[row].push(Element::from(mouse_area));
                } else {
                    // Add a spacer if the row is empty, so scroll works
                    if grid_elements[row].is_empty() {
                        grid_elements[row].push(Element::from(
                            widget::column()
                                .width(Length::Fill)
                                .height(Length::Fixed(item_height as f32)),
                        ));
                    }
                }

                count += 1;
                if matches!(self.mode, Mode::Desktop) {
                    row += 1;
                    if row >= page_row + rows {
                        row = 0;
                        col += 1;
                    }
                    if col >= cols {
                        col = 0;
                        page_row += rows;
                        row = page_row;
                    }
                } else {
                    col += 1;
                    if col >= cols {
                        col = 0;
                        row += 1;
                    }
                }
            }

            for row_elements in grid_elements {
                for element in row_elements {
                    grid = grid.push(element);
                }
                grid = grid.insert_row();
            }

            if count == 0 {
                return (None, self.empty_view(hidden > 0), false);
            }

            column = column.push(grid);

            //TODO: HACK If we don't reach the bottom of the view, go ahead and add a spacer to do that
            {
                let mut max_bottom = 0;
                for (_, item) in items {
                    if let Some(rect) = item.rect_opt.get() {
                        let bottom = (rect.y + rect.height).ceil() as usize;
                        if bottom > max_bottom {
                            max_bottom = bottom;
                        }
                    }
                }

                let top_deduct = 7 * (space_xxs as usize);

                self.item_view_size_opt
                    .set(self.size_opt.get().map(|s| Size {
                        width: s.width,
                        height: s.height - top_deduct as f32,
                    }));

                let spacer_height = height.saturating_sub(max_bottom + top_deduct);
                if spacer_height > 0 {
                    column = column.push(widget::container(Space::with_height(Length::Fixed(
                        spacer_height as f32,
                    ))));
                }
            }
        }

        let drag_list = (!dnd_items.is_empty()).then(|| {
            let mut dnd_grid = widget::grid()
                .column_spacing(column_spacing)
                .row_spacing(grid_spacing)
                .padding(space_xxs.into());

            let mut dnd_item_i = 0;
            for r in drag_n_i..=drag_s_i {
                dnd_grid = dnd_grid.insert_row();
                for c in drag_w_i..=drag_e_i {
                    let Some((i, (row, col), item)) = dnd_items.get(dnd_item_i) else {
                        break;
                    };
                    if *row == r && *col == c {
                        let buttons = vec![
                            widget::button::custom(
                                widget::icon::icon(item.icon_handle_grid.clone())
                                    .content_fit(ContentFit::Contain)
                                    .size(icon_sizes.grid()),
                            )
                            .on_press(Message::Click(Some(*i)))
                            .padding(space_xxxs)
                            .class(button_style(
                                item.selected,
                                item.highlighted,
                                item.cut,
                                false,
                                false,
                                false,
                            )),
                            widget::button::custom(widget::text::body(item.display_name.clone()))
                                .id(item.button_id.clone())
                                .on_press(Message::Click(Some(*i)))
                                .padding([0, space_xxxs])
                                .class(button_style(
                                    item.selected,
                                    item.highlighted,
                                    item.cut,
                                    true,
                                    true,
                                    false,
                                )),
                        ];

                        let column =
                            widget::column::with_children(buttons.into_iter().map(Element::from))
                                .align_x(Alignment::Center)
                                .height(Length::Fixed(item_height as f32))
                                .width(Length::Fixed(item_width as f32));

                        dnd_grid = dnd_grid.push(column);
                        dnd_item_i += 1;
                    } else {
                        dnd_grid = dnd_grid.push(
                            widget::container(Space::with_height(item_width as f32))
                                .height(Length::Fixed(item_height as f32)),
                        );
                    }
                }
            }
            Element::from(dnd_grid)
        });

        let mut mouse_area = mouse_area::MouseArea::new(column.width(Length::Fill))
            .on_press(|_| Message::Click(None))
            .on_auto_scroll(Message::AutoScroll)
            .on_drag_end(|_| Message::DragEnd)
            .show_drag_rect(self.mode.multiple())
            .on_release(|_| Message::ClickRelease(None));
        if self.watch_drag {
            mouse_area = mouse_area.on_drag(Message::Drag);
        }

        (drag_list, mouse_area.into(), true)
    }

    pub fn list_view(
        &self,
    ) -> (
        Option<Element<'static, Message>>,
        Element<'_, Message>,
        bool,
    ) {
        let cosmic_theme::Spacing {
            space_s, space_xxs, ..
        } = theme::active().cosmic().spacing;

        let TabConfig {
            show_hidden,
            icon_sizes,
            ..
        } = self.config;

        let size = self.size_opt.get().unwrap_or_else(|| Size::new(0.0, 0.0));
        //TODO: allow resizing?
        let name_width = 300.0;
        let modified_width = 200.0;
        let size_width = 100.0;
        let condensed = size.width < (name_width + modified_width + size_width);
        let is_search = matches!(self.location, Location::Search(..));
        let icon_size = if condensed || is_search {
            icon_sizes.list_condensed()
        } else {
            icon_sizes.list()
        };
        let row_height = icon_size + 2 * space_xxs;

        let mut column = widget::column::with_capacity(3);
        let mut y: f32 = 0.0;

        let rule_padding = theme::active().cosmic().corner_radii.radius_xs[0] as u16;

        //TODO: move to function
        let visible_rect = {
            let point = match self.scroll_opt {
                Some(offset) => Point::new(0.0, offset.y),
                None => Point::new(0.0, 0.0),
            };
            let size = self.size_opt.get().unwrap_or_else(|| Size::new(0.0, 0.0));
            Rectangle::new(point, size)
        };

        let mut drag_items = Vec::new();
        if let Some(items) = self.column_sort() {
            let mut count = 0;
            let mut hidden = 0;
            for (i, item) in items {
                if item.hidden && !show_hidden {
                    item.pos_opt.set(None);
                    item.rect_opt.set(None);
                    hidden += 1;
                    continue;
                }

                if count > 0 {
                    column = column
                        .push(widget::container(horizontal_rule(1)).padding([0, rule_padding]));
                    y += 1.0;
                }

                item.pos_opt.set(Some((count, 0)));
                let item_rect = Rectangle::new(
                    Point::new(f32::from(space_s), y),
                    Size::new(size.width - f32::from(2 * space_s), f32::from(row_height)),
                );
                item.rect_opt.set(Some(item_rect));

                // Only build elements if visible (for performance)
                let button_row = if item_rect.intersects(&visible_rect) {
                    let modified_text = match &item.metadata {
                        ItemMetadata::Path { metadata, .. } => match metadata.modified() {
                            Ok(time) => self.format_time(time).to_string(),
                            Err(_) => String::new(),
                        },
                        ItemMetadata::Trash { entry, .. } => FormatTime::from_secs(
                            entry.time_deleted,
                            &self.date_time_formatter,
                            &self.time_formatter,
                        )
                        .map(|t| t.to_string())
                        .unwrap_or_default(),
                        #[cfg(feature = "gvfs")]
                        ItemMetadata::GvfsPath { .. } => match item.metadata.modified() {
                            Some(mtime) => self.format_time(mtime).to_string(),
                            None => String::new(),
                        },
                        _ => String::new(),
                    };

                    let size_text = match &item.metadata {
                        ItemMetadata::Path {
                            metadata,
                            children_opt,
                        } => {
                            if metadata.is_dir() {
                                //TODO: translate
                                if let Some(children) = children_opt {
                                    if *children == 1 {
                                        format!("{children} item")
                                    } else {
                                        format!("{children} items")
                                    }
                                } else {
                                    String::new()
                                }
                            } else {
                                format_size(metadata.len())
                            }
                        }
                        ItemMetadata::Trash { metadata, .. } => match metadata.size {
                            trash::TrashItemSize::Entries(entries) => {
                                //TODO: translate
                                if entries == 1 {
                                    format!("{entries} item")
                                } else {
                                    format!("{entries} items")
                                }
                            }
                            trash::TrashItemSize::Bytes(bytes) => format_size(bytes),
                        },
                        ItemMetadata::SimpleDir { entries } => {
                            //TODO: translate
                            if *entries == 1 {
                                format!("{entries} item")
                            } else {
                                format!("{entries} items")
                            }
                        }
                        ItemMetadata::SimpleFile { size } => format_size(*size),
                        #[cfg(feature = "gvfs")]
                        ItemMetadata::GvfsPath {
                            size_opt,
                            children_opt,
                            ..
                        } => match children_opt {
                            Some(child_count) => {
                                if *child_count == 1 {
                                    format!("{child_count} item")
                                } else {
                                    format!("{child_count} items")
                                }
                            }
                            None => format_size(size_opt.unwrap_or_default()),
                        },
                    };

                    let row = if condensed {
                        widget::row::with_children([
                            widget::icon::icon(item.icon_handle_list_condensed.clone())
                                .content_fit(ContentFit::Contain)
                                .size(icon_size)
                                .into(),
                            widget::column::with_children([
                                widget::text::body(item.display_name.clone()).into(),
                                //TODO: translate?
                                widget::text::caption(format!("{modified_text} - {size_text}"))
                                    .into(),
                            ])
                            .into(),
                        ])
                        .height(Length::Fixed(f32::from(row_height)))
                        .align_y(Alignment::Center)
                        .spacing(space_xxs)
                    } else if is_search {
                        widget::row::with_children([
                            widget::icon::icon(item.icon_handle_list_condensed.clone())
                                .content_fit(ContentFit::Contain)
                                .size(icon_size)
                                .into(),
                            widget::column::with_children([
                                widget::text::body(item.display_name.clone()).into(),
                                widget::text::caption(match item.path_opt() {
                                    Some(path) => path.display().to_string(),
                                    None => String::new(),
                                })
                                .into(),
                            ])
                            .width(Length::Fill)
                            .into(),
                            widget::text::body(modified_text.clone())
                                .width(Length::Fixed(modified_width))
                                .into(),
                            widget::text::body(size_text.clone())
                                .width(Length::Fixed(size_width))
                                .into(),
                        ])
                        .height(Length::Fixed(f32::from(row_height)))
                        .align_y(Alignment::Center)
                        .spacing(space_xxs)
                    } else {
                        widget::row::with_children([
                            widget::icon::icon(item.icon_handle_list.clone())
                                .content_fit(ContentFit::Contain)
                                .size(icon_size)
                                .into(),
                            widget::text::body(item.display_name.clone())
                                .width(Length::Fill)
                                .into(),
                            widget::text::body(modified_text.clone())
                                .width(Length::Fixed(modified_width))
                                .into(),
                            widget::text::body(size_text.clone())
                                .width(Length::Fixed(size_width))
                                .into(),
                        ])
                        .height(Length::Fixed(f32::from(row_height)))
                        .align_y(Alignment::Center)
                        .spacing(space_xxs)
                    };

                    let button = |row| {
                        let mouse_area = crate::mouse_area::MouseArea::new(
                            widget::button::custom(row)
                                .width(Length::Fill)
                                .id(item.button_id.clone())
                                .padding([0, space_xxs])
                                .class(button_style(
                                    item.selected,
                                    item.highlighted,
                                    item.cut,
                                    true,
                                    true,
                                    false,
                                )),
                        )
                        .on_press(move |_| Message::Click(Some(i)))
                        .on_double_click(move |_| Message::DoubleClick(Some(i)))
                        .on_release(move |_| Message::ClickRelease(Some(i)))
                        .on_middle_press(move |_| Message::MiddleClick(i))
                        .on_enter(move || Message::HighlightActivate(i))
                        .on_exit(move || Message::HighlightDeactivate(i));

                        if self.context_menu.is_some() {
                            mouse_area
                        } else {
                            mouse_area
                                .on_right_press_no_capture()
                                .wayland_on_right_press_window_position()
                                .on_right_press(move |point_opt| {
                                    Message::RightClick(point_opt, Some(i))
                                })
                        }
                    };

                    let button_row = button(row.into());
                    let button_row: Element<_> =
                        if item.metadata.is_dir() && item.location_opt.is_some() {
                            self.dnd_dest(item.location_opt.as_ref().unwrap(), button_row)
                        } else {
                            button_row.into()
                        };

                    if item.selected || !drag_items.is_empty() {
                        let dnd_row = if !item.selected {
                            Element::from(Space::with_height(Length::Fixed(f32::from(row_height))))
                        } else if condensed {
                            widget::row::with_children([
                                widget::icon::icon(item.icon_handle_list_condensed.clone())
                                    .content_fit(ContentFit::Contain)
                                    .size(icon_size)
                                    .into(),
                                widget::column::with_children([
                                    widget::text::body(item.display_name.clone()).into(),
                                    //TODO: translate?
                                    widget::text::body(format!("{modified_text} - {size_text}"))
                                        .into(),
                                ])
                                .into(),
                            ])
                            .align_y(Alignment::Center)
                            .spacing(space_xxs)
                            .into()
                        } else if is_search {
                            widget::row::with_children([
                                widget::icon::icon(item.icon_handle_list_condensed.clone())
                                    .content_fit(ContentFit::Contain)
                                    .size(icon_size)
                                    .into(),
                                widget::column::with_children([
                                    widget::text::body(item.display_name.clone()).into(),
                                    widget::text::caption(match item.path_opt() {
                                        Some(path) => path.display().to_string(),
                                        None => String::new(),
                                    })
                                    .into(),
                                ])
                                .width(Length::Fill)
                                .into(),
                                widget::text::body(modified_text.clone())
                                    .width(Length::Fixed(modified_width))
                                    .into(),
                                widget::text::body(size_text.clone())
                                    .width(Length::Fixed(size_width))
                                    .into(),
                            ])
                            .align_y(Alignment::Center)
                            .spacing(space_xxs)
                            .into()
                        } else {
                            widget::row::with_children([
                                widget::icon::icon(item.icon_handle_list.clone())
                                    .content_fit(ContentFit::Contain)
                                    .size(icon_size)
                                    .into(),
                                widget::text::body(item.display_name.clone())
                                    .width(Length::Fill)
                                    .into(),
                                widget::text(modified_text)
                                    .width(Length::Fixed(modified_width))
                                    .into(),
                                widget::text::body(size_text)
                                    .width(Length::Fixed(size_width))
                                    .into(),
                            ])
                            .align_y(Alignment::Center)
                            .spacing(space_xxs)
                            .into()
                        };
                        if item.selected {
                            drag_items.push(
                                widget::container(button(dnd_row))
                                    .width(Length::Shrink)
                                    .into(),
                            );
                        } else {
                            drag_items.push(dnd_row);
                        }
                    }

                    button_row
                } else {
                    widget::column()
                        .width(Length::Fill)
                        .height(Length::Fixed(f32::from(row_height)))
                        .into()
                };

                count += 1;
                y += f32::from(row_height);
                column = column.push(button_row);
            }

            if count == 0 {
                return (None, self.empty_view(hidden > 0), false);
            }
        }
        //TODO: HACK If we don't reach the bottom of the view, go ahead and add a spacer to do that
        {
            let top_deduct = (if condensed || is_search { 6 } else { 9 }) * space_xxs;

            self.item_view_size_opt
                .set(self.size_opt.get().map(|s| Size {
                    width: s.width,
                    height: s.height - f32::from(top_deduct),
                }));

            let spacer_height = size.height - y - f32::from(top_deduct);
            if spacer_height > 0. {
                column = column.push(widget::container(Space::with_height(spacer_height)));
            }
        }
        let drag_col = (!drag_items.is_empty())
            .then(|| Element::from(widget::column::with_children(drag_items)));

        let mut mouse_area = mouse_area::MouseArea::new(column.padding([0, space_s]))
            .with_id(Id::new("list-view"))
            .on_press(|_| Message::Click(None))
            .on_auto_scroll(Message::AutoScroll)
            .on_drag_end(|_| Message::DragEnd)
            .show_drag_rect(self.mode.multiple())
            .on_release(|_| Message::ClickRelease(None));
        if self.watch_drag {
            mouse_area = mouse_area.on_drag(Message::Drag);
        }

        (drag_col, mouse_area.into(), true)
    }

    pub fn view_responsive(
        &self,
        key_binds: &HashMap<KeyBind, Action>,
        size: Size,
    ) -> Element<'_, Message> {
        // Update cached size
        self.size_opt.set(Some(size));

        let cosmic_theme::Spacing {
            space_xxxs,
            space_xxs,
            space_xs,
            ..
        } = theme::active().cosmic().spacing;

        let location_view_opt = if matches!(self.mode, Mode::Desktop) {
            None
        } else {
            Some(self.location_view())
        };
        let (drag_list, mut item_view, can_scroll) = match self.config.view {
            View::Grid => self.grid_view(),
            View::List => self.list_view(),
        };
        item_view = widget::container(item_view).width(Length::Fill).into();
        let files = self
            .items_opt
            .as_ref()
            .map(|items| {
                items
                    .iter()
                    .filter_map(|item| {
                        if item.selected {
                            item.path_opt().cloned()
                        } else {
                            None
                        }
                    })
                    .collect::<Box<[PathBuf]>>()
            })
            .unwrap_or_default();
        let item_view =
            DndSource::<Message, ClipboardCopy>::with_id(item_view, Id::new("tab-view"));

        let view = self.config.view;
        let item_view = match drag_list {
            Some(drag_list) if self.selected_clicked => {
                let drag_list = RcElementWrapper::<Message>(Rc::new(RefCell::new(drag_list)));
                item_view
                    .drag_content(move || {
                        ClipboardCopy::new(crate::clipboard::ClipboardKind::Copy, &files)
                    })
                    .drag_icon(move |_| {
                        let state: tree::State = Widget::<Message, _, _>::state(&drag_list);
                        (
                            Element::from(drag_list.clone()).map(|_m| ()),
                            state,
                            match view {
                                // offset by grid padding so that we grab the top left corner of the item in the drag grid.
                                View::Grid => Vector::new(
                                    f32::from(space_xxs).mul_add(-3.0, -f32::from(space_xxxs)),
                                    -4. * f32::from(space_xxxs),
                                ),
                                View::List => Vector::ZERO,
                            },
                        )
                    })
            }
            _ => item_view,
        };

        let tab_location = self.location.clone();
        let mouse_area = mouse_area::MouseArea::new(item_view)
            .on_press(move |_point_opt| Message::Click(None))
            .on_release(|_| Message::ClickRelease(None))
            .on_resize(Message::Resize)
            .on_back_press(move |_point_opt| Message::GoPrevious)
            .on_forward_press(move |_point_opt| Message::GoNext)
            .on_scroll(|delta| respond_to_scroll_direction(delta, self.modifiers))
            .on_right_press(move |p| {
                Message::ContextMenu(
                    if self.context_menu.is_some() { None } else { p },
                    self.window_id,
                )
            })
            .wayland_on_right_press_window_position();

        let mut popover = widget::popover(mouse_area);
        if let Some(point) = self.context_menu {
            if !cfg!(feature = "wayland") || !crate::is_wayland() {
                let context_menu = menu::context_menu(self, key_binds, &self.modifiers);
                popover = popover
                    .popup(context_menu)
                    .position(widget::popover::Position::Point(point));
            }
        }

        let mut tab_column = widget::column::with_capacity(3);
        if let Some(location_view) = location_view_opt {
            tab_column = tab_column.push(location_view);
        }
        if can_scroll {
            tab_column = tab_column.push(
                widget::scrollable(popover)
                    .id(self.scrollable_id.clone())
                    .on_scroll(Message::Scroll)
                    .width(Length::Fill)
                    .height(Length::Fill),
            );
        } else {
            tab_column = tab_column.push(popover);
        }
        match &self.location {
            Location::Trash => {
                if let Some(items) = self.items_opt() {
                    if !items.is_empty() {
                        tab_column = tab_column.push(
                            widget::layer_container(widget::row::with_children([
                                widget::horizontal_space().into(),
                                widget::button::standard(fl!("empty-trash"))
                                    .on_press(Message::EmptyTrash)
                                    .into(),
                            ]))
                            .padding([space_xxs, space_xs])
                            .layer(cosmic_theme::Layer::Primary)
                            .apply(widget::container)
                            .padding([0, 0, 7, 0]),
                        );
                    }
                }
            }
            Location::Network(uri, _display_name, _path) if uri == "network:///" => {
                tab_column = tab_column.push(
                    widget::layer_container(widget::row::with_children([
                        widget::horizontal_space().into(),
                        widget::button::standard(fl!("add-network-drive"))
                            .on_press(Message::AddNetworkDrive)
                            .into(),
                    ]))
                    .padding([space_xxs, space_xs])
                    .layer(cosmic_theme::Layer::Primary)
                    .apply(widget::container)
                    .padding([0, 0, 7, 0]),
                );
            }
            _ => {}
        }
        let mut tab_view = widget::container(tab_column)
            .height(Length::Fill)
            .width(Length::Fill);

        // Desktop will not show DnD indicator
        if self.dnd_hovered.as_ref().map(|(l, _)| l) == Some(&tab_location)
            && !matches!(self.mode, Mode::Desktop)
        {
            tab_view = tab_view.style(|t| {
                let mut a = widget::container::Style::default();
                let c = t.cosmic();
                a.border = cosmic::iced_core::Border {
                    color: (c.accent_color()).into(),
                    width: 1.,
                    radius: c.radius_0().into(),
                };
                a
            });
        }

        let tab_location_2 = self.location.clone();
        let tab_location_3 = self.location.clone();
        let dnd_dest = DndDestination::for_data(tab_view, move |data, action| {
            if let Some(mut data) = data {
                if action == DndAction::Copy {
                    Message::Drop(Some((tab_location.clone(), data)))
                } else if action == DndAction::Move {
                    data.kind = ClipboardKind::Cut { is_dnd: true };
                    Message::Drop(Some((tab_location.clone(), data)))
                } else {
                    log::warn!("unsupported action: {action:?}");
                    Message::Drop(None)
                }
            } else {
                Message::Drop(None)
            }
        })
        .on_enter(move |_, _, _| Message::DndEnter(tab_location_2.clone()))
        .on_leave(move || Message::DndLeave(tab_location_3.clone()));

        dnd_dest.into()
    }

    pub fn view<'a>(&'a self, key_binds: &'a HashMap<KeyBind, Action>) -> Element<'a, Message> {
        widget::responsive(|size| self.view_responsive(key_binds, size)).into()
    }

    pub fn subscription(&self, preview: bool) -> Subscription<Message> {
        //TODO: how many thumbnail loads should be in flight at once?
        let jobs = self.thumb_config.jobs.get() as usize;
        let mut subscriptions = Vec::with_capacity(jobs + 3);

        if let Some(items) = &self.items_opt {
            //TODO: move to function
            let visible_rect = {
                let point = match self.scroll_opt {
                    Some(offset) => Point::new(0.0, offset.y),
                    None => Point::new(0.0, 0.0),
                };
                let size = self.size_opt.get().unwrap_or_else(|| Size::new(0.0, 0.0));
                Rectangle::new(point, size)
            };

            for item in items {
                if item.thumbnail_opt.is_some() {
                    // Skip items that already have a mime type and thumbnail
                    continue;
                }

                match item.rect_opt.get() {
                    Some(rect) => {
                        if !rect.intersects(&visible_rect) {
                            // Skip items that are not visible
                            continue;
                        }
                    }
                    None => {
                        // Skip items with no determined rect (this should include hidden items)
                        continue;
                    }
                }

                let Some(path) = item.path_opt().cloned() else {
                    continue;
                };

                let metadata = item.metadata.clone();
                let can_thumbnail = match metadata {
                    ItemMetadata::Path { .. } => true,
                    #[cfg(feature = "gvfs")]
                    ItemMetadata::GvfsPath { .. } => true,
                    _ => false,
                };
                if can_thumbnail {
                    let mime = item.mime.clone();
                    let max_jobs = jobs;
                    let max_mb = u64::from(self.thumb_config.max_mem_mb.get());
                    let max_size = u64::from(self.thumb_config.max_size_mb.get());
                    subscriptions.push(Subscription::run_with_id(
                        ("thumbnail", path.clone()),
                        stream::channel(1, move |mut output| async move {
                            let message = {
                                let path = path.clone();

                                _ = THUMB_SEMAPHORE.acquire().await;
                                tokio::task::spawn_blocking(move || {
                                    let start = Instant::now();
                                    let thumbnail = ItemThumbnail::new(
                                        &path,
                                        metadata,
                                        mime,
                                        THUMBNAIL_SIZE,
                                        max_mb,
                                        max_jobs,
                                        max_size,
                                    );
                                    log::debug!(
                                        "thumbnailed {} in {:?}",
                                        path.display(),
                                        start.elapsed()
                                    );
                                    Message::Thumbnail(path, thumbnail)
                                })
                                .await
                                .unwrap()
                            };

                            match output.send(message).await {
                                Ok(()) => {}
                                Err(err) => {
                                    log::warn!(
                                        "failed to send thumbnail for {}: {}",
                                        path.display(),
                                        err
                                    );
                                }
                            }

                            std::future::pending().await
                        }),
                    ));
                }

                if subscriptions.len() >= jobs {
                    break;
                }
            }

            if preview {
                // Load directory size for selected items
                if let Some(item) = items
                    .iter()
                    .find(|&item| item.selected)
                    .or(self.parent_item_opt.as_ref())
                {
                    // Item must have a path
                    if let Some(path) = item.path_opt().cloned() {
                        // Item must be calculating directory size
                        if let DirSize::Calculating(controller) = &item.dir_size {
                            let controller = controller.clone();
                            subscriptions.push(Subscription::run_with_id(
                                ("dir_size", path.clone()),
                                stream::channel(1, |mut output| async move {
                                    let message = {
                                        let start = Instant::now();
                                        match calculate_dir_size(&path, controller).await {
                                            Ok(size) => {
                                                log::debug!(
                                                    "calculated directory size of {} in {:?}",
                                                    path.display(),
                                                    start.elapsed()
                                                );
                                                Message::DirectorySize(
                                                    path.clone(),
                                                    DirSize::Directory(size),
                                                )
                                            }
                                            Err(err) => {
                                                log::warn!(
                                                    "failed to calculate directory size of {}: {}",
                                                    path.display(),
                                                    err
                                                );
                                                Message::DirectorySize(
                                                    path.clone(),
                                                    DirSize::Error(err.to_string()),
                                                )
                                            }
                                        }
                                    };

                                    match output.send(message).await {
                                        Ok(()) => {}
                                        Err(err) => {
                                            log::warn!(
                                                "failed to send directory size for {}: {}",
                                                path.display(),
                                                err
                                            );
                                        }
                                    }

                                    std::future::pending().await
                                }),
                            ));
                        }
                    }
                }
            }
        }

        // Load search items incrementally
        if let Location::Search(path, term, show_hidden, start) = &self.location {
            let location = self.location.clone();
            let path = path.clone();
            let term = term.clone();
            let show_hidden = *show_hidden;
            let start = *start;
            subscriptions.push(Subscription::run_with_id(
                location.clone(),
                stream::channel(2, move |mut output| async move {
                    //TODO: optimal size?
                    let (results_tx, results_rx) = mpsc::channel(65536);

                    let ready = Arc::new(atomic::AtomicBool::new(false));
                    let last_modified_opt = Arc::new(RwLock::new(None));
                    output
                        .send(Message::SearchContext(
                            location.clone(),
                            SearchContextWrapper(Some(SearchContext {
                                results_rx,
                                ready: ready.clone(),
                                last_modified_opt: last_modified_opt.clone(),
                            })),
                        ))
                        .await
                        .unwrap();

                    let output = Arc::new(tokio::sync::Mutex::new(output));
                    {
                        let output = output.clone();
                        tokio::task::spawn_blocking(move || {
                            scan_search(
                                &path,
                                &term,
                                show_hidden,
                                move |path, name, metadata| -> bool {
                                    // Don't send if the result is too old
                                    if let Some(last_modified) = *last_modified_opt.read().unwrap()
                                    {
                                        if let Ok(modified) = metadata.modified() {
                                            if modified < last_modified {
                                                return true;
                                            }
                                        } else {
                                            return true;
                                        }
                                    }

                                    match results_tx.blocking_send((
                                        path.to_path_buf(),
                                        name.to_string(),
                                        metadata,
                                    )) {
                                        Ok(()) => {
                                            if ready.swap(true, atomic::Ordering::SeqCst) {
                                                true
                                            } else {
                                                // Wake up update method
                                                futures::executor::block_on(async {
                                                    output
                                                        .lock()
                                                        .await
                                                        .send(Message::SearchReady(false))
                                                        .await
                                                })
                                                .is_ok()
                                            }
                                        }
                                        Err(_) => false,
                                    }
                                },
                            );
                            log::info!(
                                "searched for {:?} in {} in {:?}",
                                term,
                                path.display(),
                                start.elapsed(),
                            );
                        })
                        .await
                        .unwrap();
                    }

                    // Send final ready
                    let _ = output.lock().await.send(Message::SearchReady(true)).await;

                    std::future::pending().await
                }),
            ));
        }

        if let Some(path) = self
            .edit_location
            .as_ref()
            .and_then(|x| x.location.path_opt())
            .cloned()
        {
            subscriptions.push(Subscription::run_with_id(
                ("tab_complete", path.to_string_lossy().into_owned()),
                stream::channel(1, |mut output| async move {
                    let message = {
                        let path = path.clone();
                        tokio::task::spawn_blocking(move || {
                            let start = Instant::now();
                            match tab_complete(&path) {
                                Ok(completions) => {
                                    log::info!(
                                        "tab completed {} in {:?}",
                                        path.display(),
                                        start.elapsed()
                                    );
                                    Message::TabComplete(path.clone(), completions)
                                }
                                Err(err) => {
                                    log::warn!(
                                        "failed to tab complete {}: {}",
                                        path.display(),
                                        err
                                    );
                                    Message::TabComplete(path.clone(), Vec::new())
                                }
                            }
                        })
                        .await
                        .unwrap()
                    };

                    match output.send(message).await {
                        Ok(()) => {}
                        Err(err) => {
                            log::warn!(
                                "failed to send tab completion for {}: {}",
                                path.display(),
                                err
                            );
                        }
                    }

                    std::future::pending().await
                }),
            ));
        }

        Subscription::batch(subscriptions)
    }

    const fn format_time(&self, time: SystemTime) -> FormatTime<'_> {
        format_time(time, &self.date_time_formatter, &self.time_formatter)
    }
}

pub fn respond_to_scroll_direction(delta: ScrollDelta, modifiers: Modifiers) -> Option<Message> {
    if !modifiers.control() {
        return None;
    }

    let delta_y = match delta {
        ScrollDelta::Lines { y, .. } => y,
        ScrollDelta::Pixels { y, .. } => y,
    };

    if delta_y > 0.0 {
        return Some(Message::ZoomIn);
    }

    if delta_y < 0.0 {
        return Some(Message::ZoomOut);
    }

    None
}

#[derive(Clone)]
pub struct RcElementWrapper<M>(pub Rc<RefCell<Element<'static, M>>>);

impl<M> Widget<M, cosmic::Theme, cosmic::Renderer> for RcElementWrapper<M> {
    fn size(&self) -> Size<Length> {
        self.0.borrow().as_widget().size()
    }

    fn size_hint(&self) -> Size<Length> {
        self.0.borrow().as_widget().size_hint()
    }

    fn layout(
        &self,
        tree: &mut tree::Tree,
        renderer: &cosmic::Renderer,
        limits: &cosmic::iced_core::layout::Limits,
    ) -> cosmic::iced_core::layout::Node {
        self.0.borrow().as_widget().layout(tree, renderer, limits)
    }

    fn draw(
        &self,
        tree: &tree::Tree,
        renderer: &mut cosmic::Renderer,
        theme: &cosmic::Theme,
        style: &cosmic::iced_core::renderer::Style,
        layout: cosmic::iced_core::Layout<'_>,
        cursor: cosmic::iced_core::mouse::Cursor,
        viewport: &Rectangle,
    ) {
        self.0
            .borrow()
            .as_widget()
            .draw(tree, renderer, theme, style, layout, cursor, viewport);
    }

    fn tag(&self) -> tree::Tag {
        self.0.borrow().as_widget().tag()
    }

    fn state(&self) -> tree::State {
        self.0.borrow().as_widget().state()
    }

    fn children(&self) -> Vec<tree::Tree> {
        self.0.borrow().as_widget().children()
    }

    fn diff(&mut self, tree: &mut tree::Tree) {
        self.0.borrow_mut().as_widget_mut().diff(tree);
    }

    fn operate(
        &self,
        state: &mut tree::Tree,
        layout: cosmic::iced_core::Layout<'_>,
        renderer: &cosmic::Renderer,
        operation: &mut dyn widget::Operation,
    ) {
        self.0
            .borrow()
            .as_widget()
            .operate(state, layout, renderer, operation);
    }

    fn on_event(
        &mut self,
        _state: &mut tree::Tree,
        _event: cosmic::iced::Event,
        _layout: cosmic::iced_core::Layout<'_>,
        _cursor: cosmic::iced_core::mouse::Cursor,
        _renderer: &cosmic::Renderer,
        _clipboard: &mut dyn cosmic::iced_core::Clipboard,
        _shell: &mut cosmic::iced_core::Shell<'_, M>,
        _viewport: &Rectangle,
    ) -> event::Status {
        self.0.borrow_mut().as_widget_mut().on_event(
            _state, _event, _layout, _cursor, _renderer, _clipboard, _shell, _viewport,
        )
    }

    fn mouse_interaction(
        &self,
        _state: &tree::Tree,
        _layout: cosmic::iced_core::Layout<'_>,
        _cursor: cosmic::iced_core::mouse::Cursor,
        _viewport: &Rectangle,
        _renderer: &cosmic::Renderer,
    ) -> cosmic::iced_core::mouse::Interaction {
        self.0
            .borrow()
            .as_widget()
            .mouse_interaction(_state, _layout, _cursor, _viewport, _renderer)
    }

    fn overlay<'a>(
        &'a mut self,
        _state: &'a mut tree::Tree,
        _layout: cosmic::iced_core::Layout<'_>,
        _renderer: &cosmic::Renderer,
        _translation: cosmic::iced_core::Vector,
    ) -> Option<cosmic::iced_core::overlay::Element<'a, M, cosmic::Theme, cosmic::Renderer>> {
        // TODO
        None
    }

    fn id(&self) -> Option<Id> {
        self.0.borrow().as_widget().id()
    }

    fn set_id(&mut self, _id: Id) {
        self.0.borrow_mut().as_widget_mut().set_id(_id);
    }

    fn drag_destinations(
        &self,
        _state: &tree::Tree,
        _layout: cosmic::iced_core::Layout<'_>,
        renderer: &cosmic::Renderer,
        _dnd_rectangles: &mut cosmic::iced_core::clipboard::DndDestinationRectangles,
    ) {
        self.0
            .borrow()
            .as_widget()
            .drag_destinations(_state, _layout, renderer, _dnd_rectangles);
    }
}

impl<Message: 'static> From<RcElementWrapper<Message>> for Element<'static, Message> {
    fn from(wrapper: RcElementWrapper<Message>) -> Self {
        Element::new(wrapper)
    }
}

fn text_editor_class(
    theme: &cosmic::Theme,
    status: cosmic::widget::text_editor::Status,
) -> cosmic::iced_widget::text_editor::Style {
    let cosmic = theme.cosmic();
    let container = theme.current_container();

    let mut background: cosmic::iced::Color = container.component.base.into();
    background.a = 0.25;
    let selection = cosmic.accent.base.into();
    let value = cosmic.palette.neutral_9.into();
    let mut placeholder = cosmic.palette.neutral_9;
    placeholder.alpha = 0.7;
    let placeholder = placeholder.into();
    let icon = cosmic.background.on.into();

    match status {
        cosmic::iced_widget::text_editor::Status::Active
        | cosmic::iced_widget::text_editor::Status::Disabled => {
            cosmic::iced_widget::text_editor::Style {
                background: background.into(),
                border: cosmic::iced::Border {
                    radius: cosmic.corner_radii.radius_m.into(),
                    width: 2.0,
                    color: container.component.divider.into(),
                },
                icon,
                placeholder,
                value,
                selection,
            }
        }
        cosmic::iced_widget::text_editor::Status::Hovered
        | cosmic::iced_widget::text_editor::Status::Focused => {
            cosmic::iced_widget::text_editor::Style {
                background: background.into(),
                border: cosmic::iced::Border {
                    radius: cosmic.corner_radii.radius_m.into(),
                    width: 2.0,
                    color: cosmic::iced::Color::from(cosmic.accent.base),
                },
                icon,
                placeholder,
                value,
                selection,
            }
        }
    }
}

#[cfg(test)]
mod tests {
    use std::{fs, io, path::PathBuf};

    use cosmic::{iced::mouse::ScrollDelta, iced_runtime::keyboard::Modifiers, widget};
    use log::{debug, trace};
    use tempfile::TempDir;
    use test_log::test;

    use super::{Location, Message, Tab, respond_to_scroll_direction, scan_path};
    use crate::{
        app::test_utils::{
            NAME_LEN, NUM_DIRS, NUM_FILES, NUM_HIDDEN, NUM_NESTED, assert_eq_tab_path, empty_fs,
            eq_path_item, filter_dirs, read_dir_sorted, simple_fs, tab_click_new,
        },
        config::{IconSizes, TabConfig, ThumbCfg},
    };

    // Boilerplate for tab tests. Checks if simulated clicks selected items.
    fn tab_selects_item(
        clicks: &[usize],
        modifiers: Modifiers,
        expected_selected: &[bool],
    ) -> io::Result<()> {
        let (_fs, mut tab) = tab_click_new(NUM_FILES, NUM_NESTED, NUM_DIRS, NUM_NESTED, NAME_LEN)?;

        // Simulate clicks by triggering Message::Click
        for &click in clicks {
            debug!("Emitting Message::Click(Some({click})) with modifiers: {modifiers:?}");
            tab.update(Message::Click(Some(click)), modifiers);
        }

        let items = tab
            .items_opt
            .as_deref()
            .expect("tab should be populated with items");

        for (i, (&expected, actual)) in expected_selected.iter().zip(items).enumerate() {
            assert_eq!(
                expected,
                actual.selected,
                "expected index {i} to be {}",
                if expected {
                    "selected but it was deselected"
                } else {
                    "deselected but it was selected"
                }
            );
        }

        Ok(())
    }

    fn tab_history() -> io::Result<(TempDir, Tab, Vec<PathBuf>)> {
        let fs = simple_fs(NUM_FILES, NUM_NESTED, NUM_DIRS, NUM_NESTED, NAME_LEN)?;
        let path = fs.path();
        let mut tab = Tab::new(
            Location::Path(path.into()),
            TabConfig::default(),
            ThumbCfg::default(),
            None,
            widget::Id::unique(),
            None,
        );

        // All directories (simple_fs only produces one nested layer)
        let dirs: Vec<PathBuf> = {
            let top_level = filter_dirs(path)?;
            let mut result = Vec::new();
            for dir in top_level {
                let nested_dirs = filter_dirs(&dir)?;
                result.push(dir);
                result.extend(nested_dirs);
            }
            result
        };
        assert!(
            dirs.len() == NUM_DIRS + NUM_DIRS * NUM_NESTED,
            "Sanity check: Have {} dirs instead of {}",
            dirs.len(),
            NUM_DIRS + NUM_DIRS * NUM_NESTED
        );

        debug!("Building history by emitting Message::Location");
        for dir in &dirs {
            debug!(
                "Emitting Message::Location(Location::Path(\"{}\"))",
                dir.display()
            );
            tab.update(
                Message::Location(Location::Path(dir.clone())),
                Modifiers::empty(),
            );
        }
        trace!("Tab history: {:?}", tab.history);

        Ok((fs, tab, dirs))
    }

    #[test]
    fn scan_path_succeeds_on_valid_path() -> io::Result<()> {
        let fs = simple_fs(NUM_FILES, NUM_HIDDEN, NUM_DIRS, NUM_NESTED, NAME_LEN)?;
        let path = fs.path();

        // Read directory entries and sort as cosmic-files does
        let entries = read_dir_sorted(path)?;

        debug!("Calling scan_path(\"{}\")", path.display());
        let actual = scan_path(&path.to_owned(), IconSizes::default());

        // scan_path shouldn't skip any entries
        assert_eq!(entries.len(), actual.len());

        // Correct files should be scanned
        assert!(
            entries
                .into_iter()
                .zip(actual.into_iter())
                .all(|(path, item)| eq_path_item(&path, &item))
        );

        Ok(())
    }

    #[test]
    fn scan_path_returns_empty_vec_for_invalid_path() -> io::Result<()> {
        let fs = simple_fs(NUM_FILES, NUM_NESTED, NUM_DIRS, NUM_NESTED, NAME_LEN)?;
        let path = fs.path();

        // A nonexisting path within the temp dir
        let invalid_path = path.join("ferris");
        assert!(!invalid_path.exists());

        debug!("Calling scan_path(\"{}\")", invalid_path.display());
        let actual = scan_path(&invalid_path, IconSizes::default());

        assert!(actual.is_empty());

        Ok(())
    }

    #[test]
    fn scan_path_empty_dir_returns_empty_vec() -> io::Result<()> {
        let fs = empty_fs()?;
        let path = fs.path();

        debug!("Calling scan_path(\"{}\")", path.display());
        let actual = scan_path(&path.to_owned(), IconSizes::default());

        assert_eq!(0, path.read_dir()?.count());
        assert!(actual.is_empty());

        Ok(())
    }

    #[test]
    fn tab_location_changes_location() -> io::Result<()> {
        let fs = simple_fs(NUM_FILES, NUM_NESTED, NUM_DIRS, NUM_NESTED, NAME_LEN)?;
        let path = fs.path();

        // Next directory in temp directory
        // This does not have to be sorted
        let next_dir = filter_dirs(path)?
            .next()
            .expect("temp directory should have at least one directory");

        let mut tab = Tab::new(
            Location::Path(path.to_owned()),
            TabConfig::default(),
            ThumbCfg::default(),
            None,
            widget::Id::unique(),
            None,
        );
        debug!(
            "Emitting Message::Location(Location::Path(\"{}\"))",
            next_dir.display()
        );
        tab.update(
            Message::Location(Location::Path(next_dir.clone())),
            Modifiers::empty(),
        );

        // Validate that the tab's path updated
        // NOTE: `items_opt` is set to None with Message::Location so this ONLY checks for equal paths
        // If item contents are NOT None then this needs to be reevaluated for correctness
        assert_eq_tab_path(&tab, &next_dir);
        assert!(
            tab.items_opt.is_none(),
            "Tab's `items` is not None which means this test needs to be updated"
        );

        Ok(())
    }

    #[test]
    fn tab_click_single_selects_item() -> io::Result<()> {
        // Select the second directory with no keys held down
        tab_selects_item(&[1], Modifiers::empty(), &[false, true])
    }

    #[test]
    fn tab_click_double_opens_folder() -> io::Result<()> {
        let (fs, mut tab) = tab_click_new(NUM_FILES, NUM_NESTED, NUM_DIRS, NUM_NESTED, NAME_LEN)?;
        let path = fs.path();

        // Simulate double clicking second directory
        debug!("Emitting double click Message::DoubleClick(Some(1))");
        tab.update(Message::DoubleClick(Some(1)), Modifiers::empty());

        // Path to second directory
        let second_dir = read_dir_sorted(path)?
            .into_iter()
            .filter(|p| p.is_dir())
            .nth(1)
            .expect("should be at least two directories");

        // Location should have changed to second_dir
        assert_eq_tab_path(&tab, &second_dir);

        Ok(())
    }

    #[test]
    fn tab_click_ctrl_selects_multiple() -> io::Result<()> {
        // Select the first and second directory by holding down ctrl
        tab_selects_item(&[0, 1], Modifiers::CTRL, &[true, true])
    }

    #[test]
    fn tab_gonext_moves_forward_in_history() -> io::Result<()> {
        let (fs, mut tab, dirs) = tab_history()?;
        let path = fs.path();

        // Rewind to the start
        for _ in 0..dirs.len() {
            debug!("Emitting Message::GoPrevious to rewind to the start",);
            tab.update(Message::GoPrevious, Modifiers::empty());
        }
        assert_eq_tab_path(&tab, path);

        // Back to the future. Directories should be in the order they were opened.
        for dir in dirs {
            debug!("Emitting Message::GoNext",);
            tab.update(Message::GoNext, Modifiers::empty());
            assert_eq_tab_path(&tab, &dir);
        }

        Ok(())
    }

    #[test]
    fn tab_goprev_moves_backward_in_history() -> io::Result<()> {
        let (fs, mut tab, dirs) = tab_history()?;
        let path = fs.path();

        for dir in dirs.into_iter().rev() {
            assert_eq_tab_path(&tab, &dir);
            debug!("Emitting Message::GoPrevious",);
            tab.update(Message::GoPrevious, Modifiers::empty());
        }
        assert_eq_tab_path(&tab, path);

        Ok(())
    }

    #[test]
    fn tab_scroll_up_with_ctrl_modifier_zooms() -> io::Result<()> {
        let message_maybe =
            respond_to_scroll_direction(ScrollDelta::Pixels { x: 0.0, y: 1.0 }, Modifiers::CTRL);
        assert!(message_maybe.is_some());
        assert!(matches!(message_maybe.unwrap(), Message::ZoomIn));
        Ok(())
    }

    #[test]
    fn tab_scroll_up_without_ctrl_modifier_does_not_zoom() -> io::Result<()> {
        let message_maybe =
            respond_to_scroll_direction(ScrollDelta::Pixels { x: 0.0, y: 1.0 }, Modifiers::empty());
        assert!(message_maybe.is_none());
        Ok(())
    }

    #[test]
    fn tab_scroll_down_with_ctrl_modifier_zooms() -> io::Result<()> {
        let message_maybe =
            respond_to_scroll_direction(ScrollDelta::Pixels { x: 0.0, y: -1.0 }, Modifiers::CTRL);
        assert!(message_maybe.is_some());
        assert!(matches!(message_maybe.unwrap(), Message::ZoomOut));
        Ok(())
    }

    #[test]
    fn tab_scroll_down_without_ctrl_modifier_does_not_zoom() -> io::Result<()> {
        let message_maybe = respond_to_scroll_direction(
            ScrollDelta::Pixels { x: 0.0, y: -1.0 },
            Modifiers::empty(),
        );
        assert!(message_maybe.is_none());
        Ok(())
    }
    #[test]
    fn tab_empty_history_does_nothing_on_prev_next() -> io::Result<()> {
        let fs = simple_fs(0, NUM_NESTED, NUM_DIRS, 0, NAME_LEN)?;
        let path = fs.path();
        let mut tab = Tab::new(
            Location::Path(path.into()),
            TabConfig::default(),
            ThumbCfg::default(),
            None,
            widget::Id::unique(),
            None,
        );

        // Tab's location shouldn't change if GoPrev or GoNext is triggered
        debug!("Emitting Message::GoPrevious",);
        tab.update(Message::GoPrevious, Modifiers::empty());
        assert_eq_tab_path(&tab, path);

        debug!("Emitting Message::GoNext",);
        tab.update(Message::GoNext, Modifiers::empty());
        assert_eq_tab_path(&tab, path);

        Ok(())
    }

    #[test]
    fn tab_locationup_moves_up_hierarchy() -> io::Result<()> {
        let fs = simple_fs(0, NUM_NESTED, NUM_DIRS, 0, NAME_LEN)?;
        let path = fs.path();
        let mut next_dir = filter_dirs(path)?
            .next()
            .expect("should be at least one directory");

        let mut tab = Tab::new(
            Location::Path(next_dir.clone()),
            TabConfig::default(),
            ThumbCfg::default(),
            None,
            widget::Id::unique(),
            None,
        );
        // This will eventually yield false once root is hit
        while next_dir.pop() {
            debug!("Emitting Message::LocationUp",);
            tab.update(Message::LocationUp, Modifiers::empty());
            assert_eq_tab_path(&tab, &next_dir);
        }

        Ok(())
    }

    #[test]
    fn sort_long_number_file_names() -> io::Result<()> {
        let fs = empty_fs()?;
        let path = fs.path();

        // Create files with names 255 characters long that only contain a single number
        // Example: 0000...0 for 255 characters
        // https://en.wikipedia.org/wiki/Filename#Comparison_of_filename_limitations
        let mut base_nums: Vec<_> = ('0'..='9').collect();
        fastrand::shuffle(&mut base_nums);
        debug!("Shuffled numbers for paths: {base_nums:?}");
        let paths: Vec<_> = base_nums
            .iter()
            .copied()
            .map(|base| path.join(std::iter::repeat_n(base, 255).collect::<String>()))
            .collect();

        for (file, base) in paths.iter().zip(base_nums.into_iter()) {
            trace!("Creating long file name for {base}");
            fs::File::create(file)?;
        }

        debug!("Creating tab for directory of long file names");
        Tab::new(
            Location::Path(path.into()),
            TabConfig::default(),
            ThumbCfg::default(),
            None,
            widget::Id::unique(),
            None,
        );

        Ok(())
    }

    #[test]
    fn mode_calculations() {
        use super::{
            MODE_SHIFT_GROUP, MODE_SHIFT_OTHER, MODE_SHIFT_USER, get_mode_part, set_mode_part,
        };
        for user in 0..=7 {
            for group in 0..=7 {
                for other in 0..=7 {
                    let mode = (user << MODE_SHIFT_USER)
                        | (group << MODE_SHIFT_GROUP)
                        | (other << MODE_SHIFT_OTHER);
                    assert_eq!(format!("{mode:03o}"), format!("{user:o}{group:o}{other:o}"),);
                    assert_eq!(get_mode_part(mode, MODE_SHIFT_USER), user);
                    assert_eq!(get_mode_part(mode, MODE_SHIFT_GROUP), group);
                    assert_eq!(get_mode_part(mode, MODE_SHIFT_OTHER), other);

                    let mode_no_user = (group << MODE_SHIFT_GROUP) | (other << MODE_SHIFT_OTHER);
                    assert_eq!(
                        format!("{mode_no_user:03o}"),
                        format!("0{group:o}{other:o}")
                    );
                    assert_eq!(set_mode_part(mode_no_user, MODE_SHIFT_USER, user), mode);

                    let mode_no_group = (user << MODE_SHIFT_USER) | (other << MODE_SHIFT_OTHER);
                    assert_eq!(
                        format!("{mode_no_group:03o}"),
                        format!("{user:o}0{other:o}")
                    );
                    assert_eq!(set_mode_part(mode_no_group, MODE_SHIFT_GROUP, group), mode);

                    let mode_no_other = (user << MODE_SHIFT_USER) | (group << MODE_SHIFT_GROUP);
                    assert_eq!(
                        format!("{mode_no_other:03o}"),
                        format!("{user:o}{group:o}0")
                    );
                    assert_eq!(set_mode_part(mode_no_other, MODE_SHIFT_OTHER, other), mode);
                }
            }
        }
    }
}<|MERGE_RESOLUTION|>--- conflicted
+++ resolved
@@ -609,19 +609,8 @@
     };
     let section = entry.section("Desktop Entry");
     (
-<<<<<<< HEAD
         section.attr("Name").map(str::to_string),
         section.attr("Icon").map(str::to_string),
-=======
-        entry
-            .section("Desktop Entry")
-            .attr("Name")
-            .map(str::to_string),
-        entry
-            .section("Desktop Entry")
-            .attr("Icon")
-            .map(str::to_string),
->>>>>>> 6ab15d23
     )
 }
 
@@ -708,11 +697,8 @@
         }
     }
 
-<<<<<<< HEAD
     let display_name = display_name_for_file(&path, &file_info.display_name(), false, is_desktop);
-=======
     let hidden = file_name.starts_with('.');
->>>>>>> 6ab15d23
 
     Item {
         name: file_name.into(),
@@ -763,22 +749,6 @@
         FsKind::Gvfs => {
             is_gvfs = true;
             let file = gio::File::for_path(&path);
-<<<<<<< HEAD
-=======
-            match gio::prelude::FileExt::query_info(
-                &file,
-                gio::FILE_ATTRIBUTE_STANDARD_DISPLAY_NAME,
-                gio::FileQueryInfoFlags::NONE,
-                gio::Cancellable::NONE,
-            ) {
-                Ok(info) => {
-                    display_name = Item::display_name(&info.display_name());
-                }
-                Err(err) => {
-                    log::warn!("failed to get GIO info for {}: {}", path.display(), err);
-                }
-            }
->>>>>>> 6ab15d23
 
             match gio::prelude::FileExt::query_filesystem_info(
                 &file,
@@ -2546,19 +2516,12 @@
                 found_home = true;
                 fl!("home")
             } else {
-<<<<<<< HEAD
                 match (get_filename_from_path(path), fs::metadata(path)) {
                     (Ok(name), Ok(metadata)) => {
                         let is_gvfs = fs_kind(&metadata) == FsKind::Gvfs;
                         display_name_for_file(path, &name, is_gvfs, false)
                     }
-                    _ => name.to_string_lossy().to_string(),
-=======
-                // This is not optimized but it helps ensure the same display names
-                match item_from_path(path, IconSizes::default()) {
-                    Ok(item) => item.display_name,
-                    Err(_err) => name.to_string_lossy().into_owned(),
->>>>>>> 6ab15d23
+                    _ => name.to_string_lossy().into_owned(),
                 }
             }
         }
