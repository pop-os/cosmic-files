use cosmic::{
    cosmic_config, cosmic_theme, font,
    iced::{
        advanced::{
            graphics,
            text::{self, Paragraph},
        },
        alignment::{Horizontal, Vertical},
        clipboard::dnd::DndAction,
        futures::SinkExt,
        keyboard::Modifiers,
        subscription::{self, Subscription},
        //TODO: export in cosmic::widget
        widget::{
            container, horizontal_rule,
            scrollable::{AbsoluteOffset, Viewport},
        },
        Alignment,
        Border,
        Color,
        ContentFit,
        Length,
        Point,
        Rectangle,
        Size,
    },
    iced_core::widget::tree,
    theme, widget,
    widget::{
        menu::{action::MenuAction, key_bind::KeyBind},
        vertical_space, DndDestination, DndSource, Id, Widget,
    },
    Application, Element,
};

use crate::app::App;
use crate::config::{Config, CONFIG_VERSION};
use crate::{
    app::{self, Action},
    clipboard::{ClipboardCopy, ClipboardKind, ClipboardPaste},
    config::{IconSizes, TabConfig, ICON_SCALE_MAX, ICON_SIZE_GRID},
    dialog::DialogKind,
    fl,
    localize::{LANGUAGE_CHRONO, LANGUAGE_SORTER},
    menu,
    mime_app::{mime_apps, MimeApp},
    mime_icon::{mime_for_path, mime_icon},
    mouse_area,
};
use cosmic::cosmic_config::CosmicConfigEntry;
use mime_guess::{mime, Mime};
use once_cell::sync::Lazy;
use serde::{Deserialize, Serialize};
use std::{
    cell::{Cell, RefCell},
    cmp::Ordering,
    collections::HashMap,
    fmt,
    fs::{self, Metadata},
    num::NonZeroU16,
    os::unix::fs::MetadataExt,
    path::PathBuf,
    sync::{Arc, Mutex},
    time::{Duration, Instant},
};
<<<<<<< HEAD
use rayon::prelude::*;
=======

use crate::{
    app::{self, Action},
    clipboard::{ClipboardCopy, ClipboardKind, ClipboardPaste},
    config::{IconSizes, TabConfig, ICON_SCALE_MAX, ICON_SIZE_GRID},
    dialog::DialogKind,
    fl,
    localize::{LANGUAGE_CHRONO, LANGUAGE_SORTER},
    menu,
    mime_app::{mime_apps, MimeApp},
    mime_icon::{mime_for_path, mime_icon},
    mouse_area,
};
use unix_permissions_ext::UNIXPermissionsExt;
use uzers::{get_group_by_gid, get_user_by_uid};
>>>>>>> 9d077677

pub const DOUBLE_CLICK_DURATION: Duration = Duration::from_millis(500);
pub const HOVER_DURATION: Duration = Duration::from_millis(1600);

//TODO: adjust for locales?
const TIME_FORMAT: &'static str = "%a %-d %b %-Y %r";
static SPECIAL_DIRS: Lazy<HashMap<PathBuf, &'static str>> = Lazy::new(|| {
    let mut special_dirs = HashMap::new();
    if let Some(dir) = dirs::document_dir() {
        special_dirs.insert(dir, "folder-documents");
    }
    if let Some(dir) = dirs::download_dir() {
        special_dirs.insert(dir, "folder-download");
    }
    if let Some(dir) = dirs::audio_dir() {
        special_dirs.insert(dir, "folder-music");
    }
    if let Some(dir) = dirs::picture_dir() {
        special_dirs.insert(dir, "folder-pictures");
    }
    if let Some(dir) = dirs::public_dir() {
        special_dirs.insert(dir, "folder-publicshare");
    }
    if let Some(dir) = dirs::template_dir() {
        special_dirs.insert(dir, "folder-templates");
    }
    if let Some(dir) = dirs::video_dir() {
        special_dirs.insert(dir, "folder-videos");
    }
    if let Some(dir) = dirs::desktop_dir() {
        special_dirs.insert(dir, "user-desktop");
    }
    if let Some(dir) = dirs::home_dir() {
        special_dirs.insert(dir, "user-home");
    }
    special_dirs
});

fn button_appearance(
    theme: &theme::Theme,
    selected: bool,
    focused: bool,
    accent: bool,
    condensed_radius: bool,
) -> widget::button::Appearance {
    let cosmic = theme.cosmic();
    let mut appearance = widget::button::Appearance::new();
    if selected {
        if accent {
            appearance.background = Some(Color::from(cosmic.accent_color()).into());
            appearance.icon_color = Some(Color::from(cosmic.on_accent_color()));
            appearance.text_color = Some(Color::from(cosmic.on_accent_color()));
        } else {
            appearance.background = Some(Color::from(cosmic.bg_component_color()).into());
        }
    }
    if focused && accent {
        appearance.outline_width = 1.0;
        appearance.outline_color = Color::from(cosmic.accent_color());
        appearance.border_width = 2.0;
        appearance.border_color = Color::TRANSPARENT;
    }
    if condensed_radius {
        appearance.border_radius = cosmic.radius_xs().into();
    } else {
        appearance.border_radius = cosmic.radius_s().into();
    }
    appearance
}

fn button_style(selected: bool, accent: bool, condensed_radius: bool) -> theme::Button {
    //TODO: move to libcosmic?
    theme::Button::Custom {
        active: Box::new(move |focused, theme| {
            button_appearance(theme, selected, focused, accent, condensed_radius)
        }),
        disabled: Box::new(move |theme| {
            button_appearance(theme, selected, false, accent, condensed_radius)
        }),
        hovered: Box::new(move |focused, theme| {
            button_appearance(theme, selected, focused, accent, condensed_radius)
        }),
        pressed: Box::new(move |focused, theme| {
            button_appearance(theme, selected, focused, accent, condensed_radius)
        }),
    }
}

pub fn folder_icon(path: &PathBuf, icon_size: u16) -> widget::icon::Handle {
    widget::icon::from_name(SPECIAL_DIRS.get(path).map_or("folder", |x| *x))
        .size(icon_size)
        .handle()
}

pub fn folder_icon_symbolic(path: &PathBuf, icon_size: u16) -> widget::icon::Handle {
    widget::icon::from_name(format!(
        "{}-symbolic",
        SPECIAL_DIRS.get(path).map_or("folder", |x| *x)
    ))
    .size(icon_size)
    .handle()
}

pub fn trash_icon_symbolic(icon_size: u16) -> widget::icon::Handle {
    #[cfg(target_os = "macos")]
    let full = false; // TODO: add support for macos
    #[cfg(not(target_os = "macos"))]
    let full = match trash::os_limited::list() {
        Ok(entries) => !entries.is_empty(),
        Err(_err) => false,
    };
    widget::icon::from_name(if full {
        "user-trash-full-symbolic"
    } else {
        "user-trash-symbolic"
    })
    .size(icon_size)
    .handle()
}

//TODO: translate, add more levels?
fn format_size(size: u64) -> String {
    const KB: u64 = 1000;
    const MB: u64 = 1000 * KB;
    const GB: u64 = 1000 * MB;
    const TB: u64 = 1000 * GB;

    if size >= TB {
        format!("{:.1} TB", size as f64 / TB as f64)
    } else if size >= GB {
        format!("{:.1} GB", size as f64 / GB as f64)
    } else if size >= MB {
        format!("{:.1} MB", size as f64 / MB as f64)
    } else if size >= KB {
        format!("{:.1} KB", size as f64 / KB as f64)
    } else {
        format!("{} B", size)
    }
}
enum PermissionOwner {
    Owner,
    Group,
    Other,
}

fn format_permissions_owner(metadata: &Metadata, owner: PermissionOwner) -> String {
    return match owner {
        PermissionOwner::Owner => get_user_by_uid(metadata.uid())
            .and_then(|user| user.name().to_str().map(ToOwned::to_owned))
            .unwrap_or_default(),
        PermissionOwner::Group => get_group_by_gid(metadata.gid())
            .and_then(|group| group.name().to_str().map(ToOwned::to_owned))
            .unwrap_or_default(),
        PermissionOwner::Other => String::from(""),
    };
}
fn format_permissions(metadata: &Metadata, owner: PermissionOwner) -> String {
    let mut perms: Vec<String> = Vec::new();
    if match owner {
        PermissionOwner::Owner => metadata.permissions().readable_by_owner(),
        PermissionOwner::Group => metadata.permissions().readable_by_group(),
        PermissionOwner::Other => metadata.permissions().readable_by_other(),
    } {
        perms.push(fl!("read"));
    }
    if match owner {
        PermissionOwner::Owner => metadata.permissions().writable_by_owner(),
        PermissionOwner::Group => metadata.permissions().writable_by_group(),
        PermissionOwner::Other => metadata.permissions().writable_by_other(),
    } {
        perms.push(fl!("write"));
    }
    if match owner {
        PermissionOwner::Owner => metadata.permissions().executable_by_owner(),
        PermissionOwner::Group => metadata.permissions().executable_by_group(),
        PermissionOwner::Other => metadata.permissions().executable_by_other(),
    } {
        perms.push(fl!("execute"));
    }

    perms.join(" ")
}

#[cfg(not(target_os = "windows"))]
fn hidden_attribute(_metadata: &Metadata) -> bool {
    false
}

#[cfg(target_os = "windows")]
fn hidden_attribute(metadata: &Metadata) -> bool {
    use std::os::windows::fs::MetadataExt;
    // https://learn.microsoft.com/en-us/windows/win32/fileio/file-attribute-constants
    const FILE_ATTRIBUTE_HIDDEN: u32 = 2;
    metadata.file_attributes() & FILE_ATTRIBUTE_HIDDEN == FILE_ATTRIBUTE_HIDDEN
}

pub fn item_from_entry(
    path: PathBuf,
    name: String,
    metadata: fs::Metadata,
    sizes: IconSizes,
) -> Item {
    let grid_name = Item::grid_name(&name);

    let hidden = name.starts_with(".") || hidden_attribute(&metadata);

    let (mime, icon_handle_grid, icon_handle_list, icon_handle_list_condensed) =
        if metadata.is_dir() {
            (
                //TODO: make this a static
                "inode/directory".parse().unwrap(),
                folder_icon(&path, sizes.grid()),
                folder_icon(&path, sizes.list()),
                folder_icon(&path, sizes.list_condensed()),
            )
        } else {
            let mime = mime_for_path(&path);
            (
                mime.clone(),
                mime_icon(mime.clone(), sizes.grid()),
                mime_icon(mime.clone(), sizes.list()),
                mime_icon(mime, sizes.list_condensed()),
            )
        };

    let open_with = mime_apps(&mime);

    let thumbnail_opt = if mime.type_() == mime::IMAGE {
        if mime.subtype() == mime::SVG {
            Some(ItemThumbnail::Svg)
        } else {
            None
        }
    } else {
        Some(ItemThumbnail::NotImage)
    };

    let children = if metadata.is_dir() {
        //TODO: calculate children in the background (and make it cancellable?)
        match fs::read_dir(&path) {
            Ok(entries) => entries.count(),
            Err(err) => {
                log::warn!("failed to read directory {:?}: {}", path, err);
                0
            }
        }
    } else {
        0
    };

    Item {
        name,
        grid_name,
        metadata: ItemMetadata::Path { metadata, children },
        hidden,
        path_opt: Some(path),
        mime,
        icon_handle_grid,
        icon_handle_list,
        icon_handle_list_condensed,
        open_with,
        thumbnail_opt,
        button_id: widget::Id::unique(),
        pos_opt: Cell::new(None),
        rect_opt: Cell::new(None),
        selected: false,
        overlaps_drag_rect: false,
    }
}

pub fn item_from_path<P: Into<PathBuf>>(path: P, sizes: IconSizes) -> Result<Item, String> {
    let path = path.into();
    let name_os = path
        .file_name()
        .ok_or_else(|| format!("failed to get file name from path {:?}", path))?;
    let name = name_os
        .to_str()
        .ok_or_else(|| {
            format!(
                "failed to parse file name for {:?}: {:?} is not valid UTF-8",
                path, name_os
            )
        })?
        .to_string();
    let metadata = fs::metadata(&path)
        .map_err(|err| format!("failed to read metadata for {:?}: {}", path, err))?;
    Ok(item_from_entry(path, name, metadata, sizes))
}

pub fn scan_path(tab_path: &PathBuf, sizes: IconSizes) -> Vec<Item> {
    let mut items = Vec::new();
    match fs::read_dir(tab_path) {
        Ok(entries) => {
            for entry_res in entries {
                let entry = match entry_res {
                    Ok(ok) => ok,
                    Err(err) => {
                        log::warn!("failed to read entry in {:?}: {}", tab_path, err);
                        continue;
                    }
                };

                let path = entry.path();

                let name = match entry.file_name().into_string() {
                    Ok(ok) => ok,
                    Err(name_os) => {
                        log::warn!(
                            "failed to parse entry at {:?}: {:?} is not valid UTF-8",
                            path,
                            name_os,
                        );
                        continue;
                    }
                };

                let metadata = match fs::metadata(&path) {
                    Ok(ok) => ok,
                    Err(err) => {
                        log::warn!("failed to read metadata for entry at {:?}: {}", path, err);
                        continue;
                    }
                };

                items.push(item_from_entry(path, name, metadata, sizes));
            }
        }
        Err(err) => {
            log::warn!("failed to read directory {:?}: {}", tab_path, err);
        }
    }
    items.sort_by(|a, b| match (a.metadata.is_dir(), b.metadata.is_dir()) {
        (true, false) => Ordering::Less,
        (false, true) => Ordering::Greater,
        _ => LANGUAGE_SORTER.compare(&a.name, &b.name),
    });
    items
}

pub fn scan_search(tab_path: &PathBuf, term: &str, sizes: IconSizes) -> Vec<Item> {
    use rayon::prelude::ParallelSliceMut;

    let start = Instant::now();

    let pattern = regex::escape(&term);
    let regex = match regex::RegexBuilder::new(&pattern)
        .case_insensitive(true)
        .build()
    {
        Ok(ok) => ok,
        Err(err) => {
            log::warn!("failed to parse regex {:?}: {}", pattern, err);
            return Vec::new();
        }
    };

    let items_arc = Arc::new(Mutex::new(Vec::new()));
    //TODO: do we want to ignore files?
    ignore::WalkBuilder::new(tab_path)
        //TODO: only use this on supported targets
        .same_file_system(true)
        .build_parallel()
        .run(|| {
            Box::new(|entry_res| {
                let Ok(entry) = entry_res else {
                    // Skip invalid entries
                    return ignore::WalkState::Skip;
                };

                let Some(file_name) = entry.file_name().to_str() else {
                    // Skip anything with an invalid name
                    return ignore::WalkState::Skip;
                };

                if regex.is_match(file_name) {
                    let path = entry.path();

                    let metadata = match fs::metadata(&path) {
                        Ok(ok) => ok,
                        Err(err) => {
                            log::warn!("failed to read metadata for entry at {:?}: {}", path, err);
                            return ignore::WalkState::Continue;
                        }
                    };

                    let mut items = items_arc.lock().unwrap();
                    items.push(item_from_entry(
                        path.to_path_buf(),
                        file_name.to_string(),
                        metadata,
                        IconSizes::default(),
                    ));
                }

                ignore::WalkState::Continue
            })
        });

    let mut items = Arc::into_inner(items_arc).unwrap().into_inner().unwrap();
    let duration = start.elapsed();
    log::info!(
        "searched for {:?} inside {:?} in {:?}, found {} items",
        term,
        tab_path,
        duration,
        items.len(),
    );

    let start = Instant::now();

    items.par_sort_unstable_by(|a, b| {
        let get_modified = |x: &Item| match &x.metadata {
            ItemMetadata::Path { metadata, .. } => metadata.modified().ok(),
            ItemMetadata::Trash { .. } => None,
        };

        // Sort with latest modified first
        let a_modified = get_modified(a);
        let b_modified = get_modified(b);
        b_modified.cmp(&a_modified)
    });

    let duration = start.elapsed();
    log::info!("sorted {} items in {:?}", items.len(), duration);

    //TODO: ideal number of search results, pages?
    items.truncate(100);

    items
}

// This config statement is from trash::os_limited, inverted
#[cfg(not(any(
    target_os = "windows",
    all(
        unix,
        not(target_os = "macos"),
        not(target_os = "ios"),
        not(target_os = "android")
    )
)))]
pub fn scan_trash(_sizes: IconSizes) -> Vec<Item> {
    log::warn!("viewing trash not supported on this platform");
    Vec::new()
}

// This config statement is from trash::os_limited
#[cfg(any(
    target_os = "windows",
    all(
        unix,
        not(target_os = "macos"),
        not(target_os = "ios"),
        not(target_os = "android")
    )
))]
pub fn scan_trash(sizes: IconSizes) -> Vec<Item> {
    let mut items: Vec<Item> = Vec::new();
    match trash::os_limited::list() {
        Ok(entries) => {
            for entry in entries {
                let metadata = match trash::os_limited::metadata(&entry) {
                    Ok(ok) => ok,
                    Err(err) => {
                        log::warn!("failed to get metadata for trash item {:?}: {}", entry, err);
                        continue;
                    }
                };

                let original_path = entry.original_path();
                let name = entry.name.to_string_lossy().to_string();
                let grid_name = Item::grid_name(&name);

                let (mime, icon_handle_grid, icon_handle_list, icon_handle_list_condensed) =
                    match metadata.size {
                        trash::TrashItemSize::Entries(_) => (
                            //TODO: make this a static
                            "inode/directory".parse().unwrap(),
                            folder_icon(&original_path, sizes.grid()),
                            folder_icon(&original_path, sizes.list()),
                            folder_icon(&original_path, sizes.list_condensed()),
                        ),
                        trash::TrashItemSize::Bytes(_) => {
                            //TODO: do not use original path
                            let mime = mime_for_path(&original_path);
                            (
                                mime.clone(),
                                mime_icon(mime.clone(), sizes.grid()),
                                mime_icon(mime.clone(), sizes.list()),
                                mime_icon(mime, sizes.list_condensed()),
                            )
                        }
                    };

                items.push(Item {
                    name,
                    grid_name,
                    metadata: ItemMetadata::Trash { metadata, entry },
                    hidden: false,
                    path_opt: None,
                    mime,
                    icon_handle_grid,
                    icon_handle_list,
                    icon_handle_list_condensed,
                    open_with: Vec::new(),
                    thumbnail_opt: Some(ItemThumbnail::NotImage),
                    button_id: widget::Id::unique(),
                    pos_opt: Cell::new(None),
                    rect_opt: Cell::new(None),
                    selected: false,
                    overlaps_drag_rect: false,
                });
            }
        }
        Err(err) => {
            log::warn!("failed to read trash items: {}", err);
        }
    }
    items.sort_by(|a, b| match (a.metadata.is_dir(), b.metadata.is_dir()) {
        (true, false) => Ordering::Less,
        (false, true) => Ordering::Greater,
        _ => LANGUAGE_SORTER.compare(&a.name, &b.name),
    });
    items
}

pub fn scan_bookmarks(sizes: IconSizes) -> Vec<Item> {
    let mut items: Vec<Item> = Vec::new();
    let bookmarks = match cosmic_config::Config::new(App::APP_ID, CONFIG_VERSION) {
        Ok(config_handler) => {
            let config = Config::get_entry(&config_handler).unwrap_or_else(|(errs, config)| {
                log::info!("errors loading config: {:?}", errs);
                config
            });
            Some(config.bookmarks)
        }
        Err(err) => {
            log::error!("failed to create config handler: {}", err);
            None
        }
    };

    bookmarks
        .unwrap_or_default()
        .into_par_iter()  // Parallel iterator
        .filter_map(|path| {
            let name = match path.file_name() {
                Some(name) => name.to_string_lossy().to_string(),
                None => {
                    log::warn!(
                        "failed to parse entry at {:?} is not valid UTF-8",
                        path,
                    );
                    return None
                }
            };

            let metadata = match path.metadata() {
                Ok(ok) => ok,
                Err(err) => {
                    log::warn!("failed to read metadata for entry at {:?}: {}", path, err);
                    return None
                }
            };
            Some(item_from_entry(path, name, metadata, sizes))
        })
        .collect()
}

#[derive(Clone, Debug, Eq, PartialEq)]
pub enum Location {
    Path(PathBuf),
    Search(PathBuf, String),
    Trash,
    Bookmarks,
}

impl std::fmt::Display for Location {
    fn fmt(&self, f: &mut fmt::Formatter<'_>) -> fmt::Result {
        match self {
            Self::Path(path) => write!(f, "{}", path.display()),
            Self::Search(path, term) => write!(f, "search {} for {}", path.display(), term),
            Self::Trash => write!(f, "trash"),
            Self::Bookmarks => write!(f, "bookmarks"),
        }
    }
}

impl Location {
    pub fn scan(&self, sizes: IconSizes) -> Vec<Item> {
        match self {
            Self::Path(path) => scan_path(path, sizes),
            Self::Search(path, term) => scan_search(path, term, sizes),
            Self::Trash => scan_trash(sizes),
            Self::Bookmarks => scan_bookmarks(sizes),
        }
    }
}

#[derive(Clone, Debug)]
pub enum Command {
    Action(Action),
    ChangeLocation(String, Location, Option<PathBuf>),
    EmptyTrash,
    FocusButton(widget::Id),
    FocusTextInput(widget::Id),
    OpenFile(PathBuf),
    OpenInNewTab(PathBuf),
    OpenInNewWindow(PathBuf),
    LocationProperties(usize),
    Scroll(widget::Id, AbsoluteOffset),
    DropFiles(PathBuf, ClipboardPaste),
    Timeout(Duration, Message),
    MoveToTrash(Vec<PathBuf>),
}

#[derive(Clone, Debug)]
pub enum Message {
    Click(Option<usize>),
    DoubleClick(Option<usize>),
    ClickRelease(Option<usize>),
    DragEnd(Option<usize>),
    Config(TabConfig),
    ContextAction(Action),
    ContextMenu(Option<Point>),
    LocationContextMenuPoint(Option<Point>),
    LocationContextMenuIndex(Option<usize>),
    LocationMenuAction(LocationMenuAction),
    Drag(Option<Rectangle>),
    EditLocation(Option<Location>),
    OpenInNewTab(PathBuf),
    EmptyTrash,
    GoNext,
    GoPrevious,
    ItemDown,
    ItemLeft,
    ItemRight,
    ItemUp,
    Location(Location),
    LocationUp,
    Open,
    RightClick(Option<usize>),
    MiddleClick(usize),
    Scroll(Viewport),
    SelectAll,
    Thumbnail(PathBuf, ItemThumbnail),
    ToggleFoldersFirst,
    ToggleShowHidden,
    View(View),
    ToggleSort(HeadingOptions),
    Drop(Option<(Location, ClipboardPaste)>),
    DndHover(Location),
    DndEnter(Location),
    DndLeave(Location),
    ZoomDefault,
    ZoomIn,
    ZoomOut,
}

#[derive(Copy, Clone, Debug, Eq, PartialEq)]
pub enum LocationMenuAction {
    OpenInNewTab(usize),
    OpenInNewWindow(usize),
    Properties(usize),
}

impl MenuAction for LocationMenuAction {
    type Message = Message;

    fn message(&self) -> Self::Message {
        Message::LocationMenuAction(*self)
    }
}

#[derive(Clone, Debug)]
pub enum ItemMetadata {
    Path {
        metadata: Metadata,
        children: usize,
    },
    Trash {
        metadata: trash::TrashItemMetadata,
        entry: trash::TrashItem,
    },
}

impl ItemMetadata {
    pub fn is_dir(&self) -> bool {
        match self {
            Self::Path { metadata, .. } => metadata.is_dir(),
            Self::Trash { metadata, .. } => match metadata.size {
                trash::TrashItemSize::Entries(_) => true,
                trash::TrashItemSize::Bytes(_) => false,
            },
        }
    }
}

#[derive(Clone, Debug)]
pub enum ItemThumbnail {
    NotImage,
    Rgba(image::RgbaImage),
    Svg,
}

#[derive(Clone, Debug)]
pub struct Item {
    pub name: String,
    pub grid_name: String,
    pub metadata: ItemMetadata,
    pub hidden: bool,
    pub path_opt: Option<PathBuf>,
    pub mime: Mime,
    pub icon_handle_grid: widget::icon::Handle,
    pub icon_handle_list: widget::icon::Handle,
    pub icon_handle_list_condensed: widget::icon::Handle,
    pub open_with: Vec<MimeApp>,
    pub thumbnail_opt: Option<ItemThumbnail>,
    pub button_id: widget::Id,
    pub pos_opt: Cell<Option<(usize, usize)>>,
    pub rect_opt: Cell<Option<Rectangle>>,
    pub selected: bool,
    pub overlaps_drag_rect: bool,
}

impl Item {
    fn grid_name(name: &str) -> String {
        // In order to wrap at periods and underscores, add a zero width space after each one
        name.replace(".", ".\u{200B}").replace("_", "_\u{200B}")
    }

    fn preview(&self, sizes: IconSizes) -> Element<'static, app::Message> {
        // This loads the image only if thumbnailing worked
        let icon = widget::icon::icon(self.icon_handle_grid.clone())
            .content_fit(ContentFit::Contain)
            .size(sizes.grid())
            .into();
        match self
            .thumbnail_opt
            .as_ref()
            .unwrap_or(&ItemThumbnail::NotImage)
        {
            ItemThumbnail::NotImage => icon,
            ItemThumbnail::Rgba(_) => {
                if let Some(path) = &self.path_opt {
                    widget::image::viewer(widget::image::Handle::from_path(path))
                        .min_scale(1.0)
                        .into()
                } else {
                    icon
                }
            }
            ItemThumbnail::Svg => {
                if let Some(path) = &self.path_opt {
                    widget::Svg::from_path(path).into()
                } else {
                    icon
                }
            }
        }
    }

    pub fn open_with_view(&self, sizes: IconSizes) -> Element<app::Message> {
        let cosmic_theme::Spacing {
            space_xs,
            space_xxxs,
            ..
        } = theme::active().cosmic().spacing;

        let mut column = widget::column().spacing(space_xxxs);

        column = column.push(widget::row::with_children(vec![
            widget::horizontal_space(Length::Fill).into(),
            self.preview(sizes),
            widget::horizontal_space(Length::Fill).into(),
        ]));

        column = column.push(widget::text::heading(&self.name));

        column = column.push(widget::text(format!("Type: {}", self.mime)));

        if let Some(path) = &self.path_opt {
            for app in self.open_with.iter() {
                column = column.push(
                    widget::button(
                        widget::row::with_children(vec![
                            widget::icon(app.icon.clone()).into(),
                            if app.is_default {
                                widget::text(fl!("default-app", name = app.name.as_str())).into()
                            } else {
                                widget::text(&app.name).into()
                            },
                        ])
                        .spacing(space_xs),
                    )
                    //TODO: do not clone so much?
                    .on_press(app::Message::OpenWith(path.clone(), app.clone()))
                    .padding(space_xs)
                    .width(Length::Fill),
                );
            }
        }

        column.into()
    }

    pub fn property_view(&self, sizes: IconSizes) -> Element<'static, app::Message> {
        let cosmic_theme::Spacing { space_xxxs, .. } = theme::active().cosmic().spacing;

        let mut column = widget::column().spacing(space_xxxs);

        column = column.push(widget::row::with_children(vec![
            widget::horizontal_space(Length::Fill).into(),
            self.preview(sizes),
            widget::horizontal_space(Length::Fill).into(),
        ]));

        column = column.push(widget::text::heading(self.name.clone()));

        column = column.push(widget::text(format!("Type: {}", self.mime)));

        //TODO: translate!
        //TODO: correct display of folder size?
        match &self.metadata {
            ItemMetadata::Path { metadata, children } => {
                if metadata.is_dir() {
                    column = column.push(widget::text(format!("Items: {}", children)));
                } else {
                    column = column.push(widget::text(format!(
                        "Size: {}",
                        format_size(metadata.len())
                    )));
                }

                if let Ok(time) = metadata.created() {
                    column = column.push(widget::text(format!(
                        "Created: {}",
                        chrono::DateTime::<chrono::Local>::from(time)
                            .format_localized(TIME_FORMAT, *LANGUAGE_CHRONO)
                    )));
                }

                if let Ok(time) = metadata.modified() {
                    column = column.push(widget::text(format!(
                        "Modified: {}",
                        chrono::DateTime::<chrono::Local>::from(time)
                            .format_localized(TIME_FORMAT, *LANGUAGE_CHRONO)
                    )));
                }

                if let Ok(time) = metadata.accessed() {
                    column = column.push(widget::text(format!(
                        "Accessed: {}",
                        chrono::DateTime::<chrono::Local>::from(time)
                            .format_localized(TIME_FORMAT, *LANGUAGE_CHRONO)
                    )));
                }
                #[cfg(not(target_os = "windows"))]
                {
                    column = column.push(
                        widget::Row::new()
                            .push(widget::text(format!("{}:", fl!("owner"))))
                            .push(widget::text(format_permissions_owner(
                                metadata,
                                PermissionOwner::Owner,
                            )))
                            .push(widget::text(format!(
                                "({})",
                                format_permissions(metadata, PermissionOwner::Owner,)
                            )))
                            .spacing(10),
                    );

                    column = column.push(
                        widget::Row::new()
                            .push(widget::text(format!("{}:", fl!("group"))))
                            .push(widget::text(format_permissions_owner(
                                metadata,
                                PermissionOwner::Group,
                            )))
                            .push(widget::text(format!(
                                "({})",
                                format_permissions(metadata, PermissionOwner::Group,)
                            )))
                            .spacing(10),
                    );

                    column = column.push(
                        widget::Row::new()
                            .push(widget::text(format!("{}", fl!("other"))))
                            .push(widget::text(format!(
                                "({})",
                                format_permissions(metadata, PermissionOwner::Other,)
                            )))
                            .spacing(10),
                    );
                }
            }
            ItemMetadata::Trash { .. } => {
                //TODO: trash metadata
            }
        }

        column.into()
    }

    pub fn replace_view(
        &self,
        heading: String,
        sizes: IconSizes,
    ) -> Element<'static, app::Message> {
        let cosmic_theme::Spacing { space_xxxs, .. } = theme::active().cosmic().spacing;

        let mut row = widget::row().spacing(space_xxxs);
        row = row.push(self.preview(sizes));

        let mut column = widget::column().spacing(space_xxxs);
        column = column.push(widget::text::heading(heading));

        //TODO: translate!
        //TODO: correct display of folder size?
        match &self.metadata {
            ItemMetadata::Path { metadata, children } => {
                if metadata.is_dir() {
                    column = column.push(widget::text(format!("Items: {}", children)));
                } else {
                    column = column.push(widget::text(format!(
                        "Size: {}",
                        format_size(metadata.len())
                    )));
                }
                if let Ok(time) = metadata.modified() {
                    column = column.push(widget::text(format!(
                        "Last modified: {}",
                        chrono::DateTime::<chrono::Local>::from(time)
                            .format_localized(TIME_FORMAT, *LANGUAGE_CHRONO)
                    )));
                }
            }
            ItemMetadata::Trash { .. } => {
                //TODO: trash metadata
            }
        }

        row = row.push(column);
        row.into()
    }
}

#[derive(Clone, Copy, Debug, Eq, PartialEq, Deserialize, Serialize)]
pub enum View {
    Grid,
    List,
}
#[derive(Clone, Copy, Debug, Hash, PartialEq, PartialOrd, Ord, Eq, Deserialize, Serialize)]
pub enum HeadingOptions {
    Name = 0,
    Modified,
    Size,
}

impl fmt::Display for HeadingOptions {
    fn fmt(&self, f: &mut fmt::Formatter<'_>) -> fmt::Result {
        match self {
            HeadingOptions::Name => write!(f, "{}", fl!("name")),
            HeadingOptions::Modified => write!(f, "{}", fl!("modified")),
            HeadingOptions::Size => write!(f, "{}", fl!("size")),
        }
    }
}

impl HeadingOptions {
    pub fn names() -> Vec<String> {
        vec![
            HeadingOptions::Name.to_string(),
            HeadingOptions::Modified.to_string(),
            HeadingOptions::Size.to_string(),
        ]
    }
}

// TODO when creating items, pass <Arc<SelectedItems>> to each item
// as a drag data, so that when dnd is initiated, they are all included
#[derive(Clone)]
pub struct Tab {
    //TODO: make more items private
    pub location: Location,
    pub location_context_menu_point: Option<Point>,
    pub location_context_menu_index: Option<usize>,
    pub context_menu: Option<Point>,
    pub dialog: Option<DialogKind>,
    pub scroll_opt: Option<AbsoluteOffset>,
    pub size_opt: Cell<Option<Size>>,
    pub item_view_size_opt: Cell<Option<Size>>,
    pub edit_location: Option<Location>,
    pub edit_location_id: widget::Id,
    pub history_i: usize,
    pub history: Vec<Location>,
    pub config: TabConfig,
    pub(crate) items_opt: Option<Vec<Item>>,
    pub dnd_hovered: Option<(Location, Instant)>,
    scrollable_id: widget::Id,
    select_focus: Option<usize>,
    select_range: Option<(usize, usize)>,
    cached_selected: RefCell<Option<bool>>,
    clicked: Option<usize>,
    selected_clicked: bool,
}

impl Tab {
    pub fn new(location: Location, config: TabConfig) -> Self {
        let history = vec![location.clone()];
        Self {
            location,
            context_menu: None,
            location_context_menu_point: None,
            location_context_menu_index: None,
            dialog: None,
            scroll_opt: None,
            size_opt: Cell::new(None),
            item_view_size_opt: Cell::new(None),
            edit_location: None,
            edit_location_id: widget::Id::unique(),
            history_i: 0,
            history,
            config,
            items_opt: None,
            scrollable_id: widget::Id::unique(),
            select_focus: None,
            select_range: None,
            cached_selected: RefCell::new(None),
            clicked: None,
            dnd_hovered: None,
            selected_clicked: false,
        }
    }

    pub fn title(&self) -> String {
        //TODO: better title
        match &self.location {
            Location::Path(path) => {
                format!("{}", path.display())
            }
            Location::Search(path, term) => {
                //TODO: translate
                format!("Search for {} in {}", term, path.display())
            }
            Location::Trash => {
                fl!("trash")
            }
            Location::Bookmarks => {
                fl!("bookmarks")
            }
        }
    }

    pub fn items_opt(&self) -> Option<&Vec<Item>> {
        self.items_opt.as_ref()
    }

    pub fn set_items(&mut self, items: Vec<Item>) {
        self.items_opt = Some(items);
    }

    pub fn select_all(&mut self) {
        *self.cached_selected.borrow_mut() = None;
        if let Some(ref mut items) = self.items_opt {
            for item in items.iter_mut() {
                if !self.config.show_hidden && item.hidden {
                    item.selected = false;
                    continue;
                }
                item.selected = true;
            }
        }
    }

    pub fn select_none(&mut self) -> bool {
        *self.cached_selected.borrow_mut() = None;
        self.select_focus = None;
        let mut had_selection = false;
        if let Some(ref mut items) = self.items_opt {
            for item in items.iter_mut() {
                if item.selected {
                    item.selected = false;
                    had_selection = true;
                }
            }
        }
        had_selection
    }

    pub fn select_name(&mut self, name: &str) {
        *self.cached_selected.borrow_mut() = None;
        if let Some(ref mut items) = self.items_opt {
            for item in items.iter_mut() {
                item.selected = item.name == name;
            }
        }
    }

    pub fn select_path(&mut self, path: PathBuf) {
        *self.cached_selected.borrow_mut() = None;
        if let Some(ref mut items) = self.items_opt {
            for item in items.iter_mut() {
                item.selected = item.path_opt.as_ref() == Some(&path);
            }
        }
    }

    fn select_position(&mut self, row: usize, col: usize, mod_shift: bool) -> bool {
        *self.cached_selected.borrow_mut() = None;
        let mut start = (row, col);
        let mut end = (row, col);
        if mod_shift {
            if self.select_focus.is_none() || self.select_range.is_none() {
                // Set select range to initial state if necessary
                self.select_range = self.select_focus.map(|i| (i, i));
            }

            if let Some(pos) = self.select_range_start_pos_opt() {
                if pos.0 < row || (pos.0 == row && pos.1 < col) {
                    start = pos;
                } else {
                    end = pos;
                }
            }
        }

        let mut found = false;
        if let Some(ref mut items) = self.items_opt {
            for (i, item) in items.iter_mut().enumerate() {
                item.selected = false;
                let pos = match item.pos_opt.get() {
                    Some(some) => some,
                    None => continue,
                };
                if pos.0 < start.0 || (pos.0 == start.0 && pos.1 < start.1) {
                    // Before start
                    continue;
                }
                if pos.0 > end.0 || (pos.0 == end.0 && pos.1 > end.1) {
                    // After end
                    continue;
                }
                if pos == (row, col) {
                    // Update focus if this is what we wanted to select
                    self.select_focus = Some(i);
                    self.select_range = if mod_shift {
                        self.select_range.map(|r| (r.0, i))
                    } else {
                        Some((i, i))
                    };
                    found = true;
                }
                item.selected = true;
            }
        }
        found
    }

    pub fn select_rect(&mut self, rect: Rectangle, mod_ctrl: bool, mod_shift: bool) {
        *self.cached_selected.borrow_mut() = None;
        if let Some(ref mut items) = self.items_opt {
            for item in items.iter_mut() {
                let was_overlapped = item.overlaps_drag_rect;
                item.overlaps_drag_rect = item
                    .rect_opt
                    .get()
                    .map(|r| r.intersects(&rect))
                    .unwrap_or(false);

                item.selected = if mod_ctrl || mod_shift {
                    if was_overlapped == item.overlaps_drag_rect {
                        item.selected
                    } else {
                        !item.selected
                    }
                } else {
                    item.overlaps_drag_rect
                };
            }
        }
    }

    pub fn select_focus_id(&self) -> Option<widget::Id> {
        let items = self.items_opt.as_ref()?;
        let item = items.get(self.select_focus?)?;
        Some(item.button_id.clone())
    }

    fn select_focus_pos_opt(&self) -> Option<(usize, usize)> {
        let items = self.items_opt.as_ref()?;
        let item = items.get(self.select_focus?)?;
        item.pos_opt.get()
    }

    fn select_focus_scroll(&mut self) -> Option<AbsoluteOffset> {
        let items = self.items_opt.as_ref()?;
        let item = items.get(self.select_focus?)?;
        let rect = item.rect_opt.get()?;

        //TODO: move to function
        let visible_rect = {
            let point = match self.scroll_opt {
                Some(offset) => Point::new(0.0, offset.y),
                None => Point::new(0.0, 0.0),
            };
            let size = self
                .item_view_size_opt
                .get()
                .unwrap_or_else(|| Size::new(0.0, 0.0));
            Rectangle::new(point, size)
        };

        if rect.y < visible_rect.y {
            // Scroll up to rect
            self.scroll_opt = Some(AbsoluteOffset { x: 0.0, y: rect.y });
            self.scroll_opt
        } else if (rect.y + rect.height) > (visible_rect.y + visible_rect.height) {
            // Scroll down to rect
            self.scroll_opt = Some(AbsoluteOffset {
                x: 0.0,
                y: rect.y + rect.height - visible_rect.height,
            });
            self.scroll_opt
        } else {
            // Do not scroll
            None
        }
    }

    fn select_range_start_pos_opt(&self) -> Option<(usize, usize)> {
        let items = self.items_opt.as_ref()?;
        let item = items.get(self.select_range.map(|r| r.0)?)?;
        item.pos_opt.get()
    }

    fn select_first_pos_opt(&self) -> Option<(usize, usize)> {
        *self.cached_selected.borrow_mut() = None;
        let items = self.items_opt.as_ref()?;
        let mut first = None;
        for item in items.iter() {
            if !item.selected {
                continue;
            }

            let (row, col) = match item.pos_opt.get() {
                Some(some) => some,
                None => continue,
            };

            first = Some(match first {
                Some((first_row, first_col)) => {
                    if row < first_row {
                        (row, col)
                    } else if row == first_row {
                        (row, col.min(first_row))
                    } else {
                        (first_row, first_col)
                    }
                }
                None => (row, col),
            });
        }
        first
    }

    fn select_last_pos_opt(&self) -> Option<(usize, usize)> {
        *self.cached_selected.borrow_mut() = None;
        let items = self.items_opt.as_ref()?;
        let mut last = None;
        for item in items.iter() {
            if !item.selected {
                continue;
            }

            let (row, col) = match item.pos_opt.get() {
                Some(some) => some,
                None => continue,
            };

            last = Some(match last {
                Some((last_row, last_col)) => {
                    if row > last_row {
                        (row, col)
                    } else if row == last_row {
                        (row, col.max(last_row))
                    } else {
                        (last_row, last_col)
                    }
                }
                None => (row, col),
            });
        }
        last
    }

    pub fn change_location(&mut self, location: &Location, history_i_opt: Option<usize>) {
        self.location = location.clone();
        self.items_opt = None;
        self.select_focus = None;
        self.edit_location = None;
        if let Some(history_i) = history_i_opt {
            // Navigating in history
            self.history_i = history_i;
        } else {
            // Truncate history to remove next entries
            self.history.truncate(self.history_i + 1);

            // Push to the front of history
            self.history_i = self.history.len();
            self.history.push(location.clone());
        }
    }

    pub fn update(&mut self, message: Message, modifiers: Modifiers) -> Vec<Command> {
        let mut commands = Vec::new();
        let mut cd = None;
        let mut history_i_opt = None;
        let mod_ctrl = modifiers.contains(Modifiers::CTRL)
            && self.dialog.as_ref().map_or(true, |x| x.multiple());
        let mod_shift = modifiers.contains(Modifiers::SHIFT)
            && self.dialog.as_ref().map_or(true, |x| x.multiple());
        match message {
            Message::ClickRelease(click_i_opt) => {
                if click_i_opt == self.clicked.take() {
                    return commands;
                }
                self.context_menu = None;
                self.location_context_menu_index = None;
                if let Some(ref mut items) = self.items_opt {
                    for (i, item) in items.iter_mut().enumerate() {
                        if mod_ctrl {
                            if Some(i) == click_i_opt && item.selected {
                                item.selected = false;
                                self.select_range = None;
                            }
                        } else if Some(i) != click_i_opt {
                            item.selected = false;
                        }
                    }
                }
            }
            Message::DragEnd(_) => {
                self.clicked = None;
                if let Some(ref mut items) = self.items_opt {
                    for item in items.iter_mut() {
                        item.overlaps_drag_rect = false;
                    }
                }
            }
            Message::DoubleClick(click_i_opt) => {
                if let Some(clicked_item) = self
                    .items_opt
                    .as_ref()
                    .and_then(|items| click_i_opt.and_then(|click_i| items.get(click_i)))
                {
                    if let Some(path) = &clicked_item.path_opt {
                        if clicked_item.metadata.is_dir() {
                            cd = Some(Location::Path(path.clone()));
                        } else {
                            commands.push(Command::OpenFile(path.clone()));
                        }
                    } else {
                        log::warn!("no path for item {:?}", clicked_item);
                    }
                } else {
                    log::warn!("no item for click index {:?}", click_i_opt);
                }
            }
            Message::Click(click_i_opt) => {
                self.selected_clicked = false;
                self.context_menu = None;
                self.location_context_menu_index = None;
                if click_i_opt.is_none() {
                    self.clicked = click_i_opt;
                }

                if mod_shift {
                    if let Some(click_i) = click_i_opt {
                        self.select_range = self
                            .select_range
                            .map_or(Some((click_i, click_i)), |r| Some((r.0, click_i)));
                        if let Some(range) = self.select_range {
                            let min = range.0.min(range.1);
                            let max = range.0.max(range.1);
                            if self.config.sort_name == HeadingOptions::Name
                                && self.config.sort_direction
                            {
                                // A default/unsorted tab's view is consistent with how the
                                // Items are laid out internally (items_opt), so Items can be
                                // linearly selected
                                if let Some(ref mut items) = self.items_opt {
                                    for item in items.iter_mut().skip(min).take(max - min + 1) {
                                        item.selected = true;
                                    }
                                }
                            } else {
                                // A sorted tab's items can't be linearly selected
                                // Let's say we have:
                                // index | file
                                // 0     | file0
                                // 1     | file1
                                // 2     | file2
                                // This is both the default sort and internal ordering
                                // When sorted it may be displayed as:
                                // 1     | file1
                                // 0     | file0
                                // 2     | file2
                                // However, the internal ordering is still the same thus
                                // linearly selecting items doesn't work. Shift selecting
                                // file0 and file2 would select indices 0 to 2 when it should
                                // select indices 0 AND 2 from items_opt
                                let indices: Vec<_> = self
                                    .column_sort()
                                    .map(|sorted| sorted.into_iter().map(|(i, _)| i).collect())
                                    .unwrap_or_else(|| {
                                        let len = self
                                            .items_opt
                                            .as_deref()
                                            .map(|items| items.len())
                                            .unwrap_or_default();
                                        (0..len).collect()
                                    });

                                // Find the true indices for the min and max element w.r.t.
                                // a sorted tab.
                                let min = indices
                                    .iter()
                                    .position(|&offset| offset == min)
                                    .unwrap_or_default();
                                // We can't skip `min_real` elements here because the index of
                                // `max` may actually be before `min` in a sorted tab
                                let max = indices
                                    .iter()
                                    .position(|&offset| offset == max)
                                    .unwrap_or_else(|| indices.len());
                                let min_real = min.min(max);
                                let max_real = max.max(min);

                                if let Some(ref mut items) = self.items_opt {
                                    for index in indices
                                        .into_iter()
                                        .skip(min_real)
                                        .take(max_real - min_real + 1)
                                    {
                                        if let Some(item) = items.get_mut(index) {
                                            item.selected = true;
                                        }
                                    }
                                }
                            }
                        }
                        self.clicked = click_i_opt;
                        self.select_focus = click_i_opt;
                        self.selected_clicked = true;
                    }
                } else {
                    let dont_unset = mod_ctrl
                        || self.column_sort().is_some_and(|l| {
                            l.iter()
                                .any(|(e_i, e)| Some(e_i) == click_i_opt.as_ref() && e.selected)
                        });
                    *self.cached_selected.borrow_mut() = None;
                    if let Some(ref mut items) = self.items_opt {
                        for (i, item) in items.iter_mut().enumerate() {
                            if Some(i) == click_i_opt {
                                // Filter out selection if it does not match dialog kind
                                if let Some(dialog) = &self.dialog {
                                    let item_is_dir = item.metadata.is_dir();
                                    if item_is_dir != dialog.is_dir() {
                                        // Allow selecting folder if dialog is for files to make it
                                        // possible to double click
                                        //TODO: clear any other selection when selecting a folder
                                        if !item_is_dir {
                                            continue;
                                        }
                                    }
                                }
                                if !item.selected {
                                    self.clicked = click_i_opt;
                                    item.selected = true;
                                    self.select_range = Some((i, i));
                                }

                                self.selected_clicked = true;
                            } else if !dont_unset && item.selected {
                                self.clicked = click_i_opt;
                                item.selected = false;
                            }
                        }
                    }
                    if self.select_focus.take().is_some() {
                        // Unfocus currently focused button
                        commands.push(Command::FocusButton(widget::Id::unique()));
                    }
                }
            }
            Message::Config(config) => {
                self.config = config;
            }
            Message::ContextAction(action) => {
                // Close context menu
                self.context_menu = None;

                commands.push(Command::Action(action));
            }
            Message::ContextMenu(point_opt) => {
                if point_opt.is_none() || !mod_shift {
                    self.context_menu = point_opt;
                }
            }
            Message::LocationContextMenuPoint(point_opt) => {
                self.location_context_menu_point = point_opt;
            }
            Message::LocationContextMenuIndex(index_opt) => {
                self.location_context_menu_index = index_opt;
            }
            Message::LocationMenuAction(action) => {
                self.location_context_menu_index = None;
                let path_for_index = |ancestor_index| {
                    match self.location {
                        Location::Path(ref path) => Some(path),
                        Location::Search(ref path, _) => Some(path),
                        _ => None,
                    }
                    .and_then(|path| path.ancestors().nth(ancestor_index))
                    .map(|path| path.to_path_buf())
                };
                match action {
                    LocationMenuAction::OpenInNewTab(ancestor_index) => {
                        if let Some(path) = path_for_index(ancestor_index) {
                            commands.push(Command::OpenInNewTab(path));
                        }
                    }
                    LocationMenuAction::OpenInNewWindow(ancestor_index) => {
                        if let Some(path) = path_for_index(ancestor_index) {
                            commands.push(Command::OpenInNewWindow(path));
                        }
                    }
                    LocationMenuAction::Properties(ancestor_index) => {
                        commands.push(Command::LocationProperties(ancestor_index));
                    }
                }
            }
            Message::Drag(rect_opt) => match rect_opt {
                Some(rect) => {
                    self.context_menu = None;
                    self.location_context_menu_index = None;
                    self.select_rect(rect, mod_ctrl, mod_shift);
                    if self.select_focus.take().is_some() {
                        // Unfocus currently focused button
                        commands.push(Command::FocusButton(widget::Id::unique()));
                    }
                }
                None => {}
            },
            Message::EditLocation(edit_location) => {
                if self.edit_location.is_none() && edit_location.is_some() {
                    commands.push(Command::FocusTextInput(self.edit_location_id.clone()));
                }
                self.edit_location = edit_location;
            }
            Message::OpenInNewTab(path) => {
                commands.push(Command::OpenInNewTab(path));
            }
            Message::EmptyTrash => {
                commands.push(Command::EmptyTrash);
            }
            Message::GoNext => {
                if let Some(history_i) = self.history_i.checked_add(1) {
                    if let Some(location) = self.history.get(history_i) {
                        cd = Some(location.clone());
                        history_i_opt = Some(history_i);
                    }
                }
            }
            Message::GoPrevious => {
                if let Some(history_i) = self.history_i.checked_sub(1) {
                    if let Some(location) = self.history.get(history_i) {
                        cd = Some(location.clone());
                        history_i_opt = Some(history_i);
                    }
                }
            }
            Message::ItemDown => {
                if let Some((row, col)) = self.select_focus_pos_opt().or(self.select_last_pos_opt())
                {
                    if self.select_focus.is_none() {
                        // Select last item in current selection to focus it.
                        self.select_position(row, col, mod_shift);
                    }

                    //TODO: Shift modifier should select items in between
                    // Try to select item in next row
                    if !self.select_position(row + 1, col, mod_shift) {
                        // Ensure current item is still selected if there are no other items
                        self.select_position(row, col, mod_shift);
                    }
                } else {
                    // Select first item
                    //TODO: select first in scroll
                    self.select_position(0, 0, mod_shift);
                }
                if let Some(offset) = self.select_focus_scroll() {
                    commands.push(Command::Scroll(self.scrollable_id.clone(), offset));
                }
                if let Some(id) = self.select_focus_id() {
                    commands.push(Command::FocusButton(id));
                }
            }
            Message::ItemLeft => {
                if let Some((row, col)) =
                    self.select_focus_pos_opt().or(self.select_first_pos_opt())
                {
                    if self.select_focus.is_none() {
                        // Select first item in current selection to focus it.
                        self.select_position(row, col, mod_shift);
                    }

                    // Try to select previous item in current row
                    if !col
                        .checked_sub(1)
                        .map_or(false, |col| self.select_position(row, col, mod_shift))
                    {
                        // Try to select last item in previous row
                        if !row.checked_sub(1).map_or(false, |row| {
                            let mut col = 0;
                            if let Some(ref items) = self.items_opt {
                                for item in items.iter() {
                                    match item.pos_opt.get() {
                                        Some((item_row, item_col)) if item_row == row => {
                                            col = col.max(item_col);
                                        }
                                        _ => continue,
                                    }
                                }
                            }
                            self.select_position(row, col, mod_shift)
                        }) {
                            // Ensure current item is still selected if there are no other items
                            self.select_position(row, col, mod_shift);
                        }
                    }
                } else {
                    // Select first item
                    //TODO: select first in scroll
                    self.select_position(0, 0, mod_shift);
                }
                if let Some(offset) = self.select_focus_scroll() {
                    commands.push(Command::Scroll(self.scrollable_id.clone(), offset));
                }
                if let Some(id) = self.select_focus_id() {
                    commands.push(Command::FocusButton(id));
                }
            }
            Message::ItemRight => {
                if let Some((row, col)) = self.select_focus_pos_opt().or(self.select_last_pos_opt())
                {
                    if self.select_focus.is_none() {
                        // Select last item in current selection to focus it.
                        self.select_position(row, col, mod_shift);
                    }
                    // Try to select next item in current row
                    if !self.select_position(row, col + 1, mod_shift) {
                        // Try to select first item in next row
                        if !self.select_position(row + 1, 0, mod_shift) {
                            // Ensure current item is still selected if there are no other items
                            self.select_position(row, col, mod_shift);
                        }
                    }
                } else {
                    // Select first item
                    //TODO: select first in scroll
                    self.select_position(0, 0, mod_shift);
                }
                if let Some(offset) = self.select_focus_scroll() {
                    commands.push(Command::Scroll(self.scrollable_id.clone(), offset));
                }
                if let Some(id) = self.select_focus_id() {
                    commands.push(Command::FocusButton(id));
                }
            }
            Message::ItemUp => {
                if let Some((row, col)) =
                    self.select_focus_pos_opt().or(self.select_first_pos_opt())
                {
                    if self.select_focus.is_none() {
                        // Select first item in current selection to focus it.
                        self.select_position(row, col, mod_shift);
                    }

                    //TODO: Shift modifier should select items in between
                    // Try to select item in last row
                    if !row
                        .checked_sub(1)
                        .map_or(false, |row| self.select_position(row, col, mod_shift))
                    {
                        // Ensure current item is still selected if there are no other items
                        self.select_position(row, col, mod_shift);
                    }
                } else {
                    // Select first item
                    //TODO: select first in scroll
                    self.select_position(0, 0, mod_shift);
                }
                if let Some(offset) = self.select_focus_scroll() {
                    commands.push(Command::Scroll(self.scrollable_id.clone(), offset));
                }
                if let Some(id) = self.select_focus_id() {
                    commands.push(Command::FocusButton(id));
                }
            }
            Message::Location(location) => {
                // Workaround to support favorited files
                match &location {
                    Location::Path(path) => {
                        if path.is_dir() {
                            cd = Some(location);
                        } else {
                            commands.push(Command::OpenFile(path.clone()));
                        }
                    }
                    Location::Search(_path, _term) => {
                        cd = Some(location);
                    }
                    Location::Trash => {
                        cd = Some(location);
                    }
                    Location::Bookmarks => cd = Some(location),
                }
            }
            Message::LocationUp => {
                // Sets location to the path's parent
                // Does nothing if path is root or location is Trash
                if let Location::Path(ref path) = self.location {
                    if let Some(parent) = path.parent() {
                        cd = Some(Location::Path(parent.to_owned()));
                    }
                }
            }
            Message::Open => {
                if let Some(ref mut items) = self.items_opt {
                    for item in items.iter() {
                        if item.selected {
                            if let Some(path) = &item.path_opt {
                                if path.is_dir() {
                                    //TODO: allow opening multiple tabs?
                                    cd = Some(Location::Path(path.clone()));
                                } else {
                                    commands.push(Command::OpenFile(path.clone()));
                                }
                            } else {
                                //TODO: open properties?
                            }
                        }
                    }
                }
            }
            Message::RightClick(click_i_opt) => {
                self.update(Message::Click(click_i_opt), modifiers);
                *self.cached_selected.borrow_mut() = None;
                if let Some(ref mut items) = self.items_opt {
                    if !click_i_opt.map_or(false, |click_i| {
                        items.get(click_i).map_or(false, |x| x.selected)
                    }) {
                        // If item not selected, clear selection on other items
                        for (i, item) in items.iter_mut().enumerate() {
                            item.selected = Some(i) == click_i_opt;
                        }
                    }
                }
            }
            Message::MiddleClick(click_i) => {
                self.update(Message::Click(Some(click_i)), modifiers);
                if !mod_ctrl && !mod_shift {
                    if let Some(ref mut items) = self.items_opt {
                        for (i, item) in items.iter_mut().enumerate() {
                            item.selected = i == click_i;
                        }
                        self.select_range = Some((click_i, click_i));
                    }
                    if let Some(clicked_item) =
                        self.items_opt.as_ref().and_then(|items| items.get(click_i))
                    {
                        if let Some(path) = &clicked_item.path_opt {
                            if clicked_item.metadata.is_dir() {
                                //cd = Some(Location::Path(path.clone()));
                                commands.push(Command::OpenInNewTab(path.clone()))
                            } else {
                                commands.push(Command::OpenFile(path.clone()));
                            }
                        } else {
                            log::warn!("no path for item {:?}", clicked_item);
                        }
                    } else {
                        log::warn!("no item for click index {:?}", click_i);
                    }
                }
            }
            Message::Scroll(viewport) => {
                self.scroll_opt = Some(viewport.absolute_offset());
            }
            Message::SelectAll => {
                self.select_all();
                if self.select_focus.take().is_some() {
                    // Unfocus currently focused button
                    commands.push(Command::FocusButton(widget::Id::unique()));
                }
            }
            Message::Thumbnail(path, thumbnail) => {
                if let Some(ref mut items) = self.items_opt {
                    for item in items.iter_mut() {
                        if item.path_opt.as_ref() == Some(&path) {
                            if let ItemThumbnail::Rgba(rgba) = &thumbnail {
                                //TODO: pass handles already generated to avoid blocking main thread
                                let handle = widget::icon::from_raster_pixels(
                                    rgba.width(),
                                    rgba.height(),
                                    rgba.as_raw().clone(),
                                );
                                item.icon_handle_grid = handle.clone();
                                item.icon_handle_list = handle;
                            }
                            item.thumbnail_opt = Some(thumbnail);
                            break;
                        }
                    }
                }
            }
            Message::ToggleFoldersFirst => self.config.folders_first = !self.config.folders_first,
            Message::ToggleShowHidden => self.config.show_hidden = !self.config.show_hidden,

            Message::View(view) => {
                self.config.view = view;
            }
            Message::ToggleSort(heading_option) => {
                let heading_sort = if self.config.sort_name == heading_option {
                    !self.config.sort_direction
                } else {
                    // Default modified to descending, and others to ascending.
                    heading_option != HeadingOptions::Modified
                };
                self.config.sort_direction = heading_sort;
                self.config.sort_name = heading_option;
            }
            Message::Drop(Some((to, mut from))) => {
                self.dnd_hovered = None;
                match to {
                    Location::Path(to) => {
                        if let Ok(entries) = fs::read_dir(&to) {
                            for i in entries.into_iter().filter_map(|e| e.ok()) {
                                let i = i.path();
                                from.paths.retain(|p| &i != p);
                                if from.paths.is_empty() {
                                    log::info!("All dropped files already in target directory.");
                                    return commands;
                                }
                            }
                        }
                        commands.push(Command::DropFiles(to, from))
                    }
                    Location::Search(_, _) => {
                        log::warn!(" Copy/cut to search not supported.");
                    }
                    Location::Trash if matches!(from.kind, ClipboardKind::Cut) => {
                        commands.push(Command::MoveToTrash(from.paths))
                    }
                    Location::Trash => {
                        log::warn!("Copy to trash is not supported.");
                    }
                    Location::Bookmarks => {
                        // enable copy to add to bookmarks?
                        log::warn!("Copy to bookmarks is not supported");
                    }
                };
            }
            Message::Drop(None) => {
                self.dnd_hovered = None;
            }
            Message::DndHover(loc) => {
                if self.dnd_hovered.as_ref().is_some_and(|(l, i)| {
                    *l == loc && Instant::now().duration_since(*i) > HOVER_DURATION
                }) {
                    cd = Some(loc);
                }
            }
            Message::DndEnter(loc) => {
                self.dnd_hovered = Some((loc.clone(), Instant::now()));
                if loc != self.location {
                    commands.push(Command::Timeout(HOVER_DURATION, Message::DndHover(loc)));
                }
            }
            Message::DndLeave(loc) => {
                if Some(&loc) == self.dnd_hovered.as_ref().map(|(l, _)| l) {
                    self.dnd_hovered = None;
                }
            }
            Message::ZoomDefault => match self.config.view {
                View::List => self.config.icon_sizes.list = 100.try_into().unwrap(),
                View::Grid => self.config.icon_sizes.grid = 100.try_into().unwrap(),
            },
            Message::ZoomIn => {
                let zoom_in = |size: &mut NonZeroU16, min: u16, max: u16| {
                    let mut step = min;
                    while step <= max {
                        if size.get() < step {
                            *size = step.try_into().unwrap();
                            break;
                        }
                        step += 25;
                    }
                    if size.get() > step {
                        *size = step.try_into().unwrap();
                    }
                };
                match self.config.view {
                    View::List => zoom_in(&mut self.config.icon_sizes.list, 50, 500),
                    View::Grid => zoom_in(&mut self.config.icon_sizes.grid, 50, 500),
                }
            }
            Message::ZoomOut => {
                let zoom_out = |size: &mut NonZeroU16, min: u16, max: u16| {
                    let mut step = max;
                    while step >= min {
                        if size.get() > step {
                            *size = step.try_into().unwrap();
                            break;
                        }
                        step -= 25;
                    }
                    if size.get() < step {
                        *size = step.try_into().unwrap();
                    }
                };
                match self.config.view {
                    View::List => zoom_out(&mut self.config.icon_sizes.list, 50, 500),
                    View::Grid => zoom_out(&mut self.config.icon_sizes.grid, 50, 500),
                }
            }
        }
        if let Some(location) = cd {
            if location != self.location {
                if match &location {
                    Location::Path(path) => path.is_dir(),
                    Location::Search(path, _term) => path.is_dir(),
                    Location::Trash => true,
                    Location::Bookmarks => true,
                } {
                    let prev_path = if let Location::Path(path) = &self.location {
                        Some(path.clone())
                    } else {
                        None
                    };
                    self.change_location(&location, history_i_opt);
                    commands.push(Command::ChangeLocation(self.title(), location, prev_path));
                } else {
                    log::warn!("tried to cd to {:?} which is not a directory", location);
                }
            }
        }
        commands
    }

    fn column_sort(&self) -> Option<Vec<(usize, &Item)>> {
        let check_reverse = |ord: Ordering, sort: bool| {
            if sort {
                ord
            } else {
                ord.reverse()
            }
        };
        let mut items: Vec<_> = self.items_opt.as_ref()?.iter().enumerate().collect();
        let heading_sort = self.config.sort_direction;
        match self.config.sort_name {
            HeadingOptions::Size => {
                items.sort_by(|a, b| {
                    // entries take precedence over size
                    let get_size = |x: &Item| match &x.metadata {
                        ItemMetadata::Path { metadata, children } => {
                            if metadata.is_dir() {
                                (true, *children as u64)
                            } else {
                                (false, metadata.len())
                            }
                        }
                        ItemMetadata::Trash { metadata, .. } => match metadata.size {
                            trash::TrashItemSize::Entries(entries) => (true, entries as u64),
                            trash::TrashItemSize::Bytes(bytes) => (false, bytes),
                        },
                    };
                    let (a_is_entry, a_size) = get_size(a.1);
                    let (b_is_entry, b_size) = get_size(b.1);

                    //TODO: use folders_first?
                    match (a_is_entry, b_is_entry) {
                        (true, false) => Ordering::Less,
                        (false, true) => Ordering::Greater,
                        _ => check_reverse(a_size.cmp(&b_size), heading_sort),
                    }
                })
            }
            HeadingOptions::Name => items.sort_by(|a, b| {
                if self.config.folders_first {
                    match (a.1.metadata.is_dir(), b.1.metadata.is_dir()) {
                        (true, false) => Ordering::Less,
                        (false, true) => Ordering::Greater,
                        _ => check_reverse(
                            LANGUAGE_SORTER.compare(&a.1.name, &b.1.name),
                            heading_sort,
                        ),
                    }
                } else {
                    check_reverse(LANGUAGE_SORTER.compare(&a.1.name, &b.1.name), heading_sort)
                }
            }),
            HeadingOptions::Modified => {
                items.sort_by(|a, b| {
                    let get_modified = |x: &Item| match &x.metadata {
                        ItemMetadata::Path { metadata, .. } => metadata.modified().ok(),
                        ItemMetadata::Trash { .. } => None,
                    };

                    let a_modified = get_modified(a.1);
                    let b_modified = get_modified(b.1);
                    if self.config.folders_first {
                        match (a.1.metadata.is_dir(), b.1.metadata.is_dir()) {
                            (true, false) => Ordering::Less,
                            (false, true) => Ordering::Greater,
                            _ => check_reverse(a_modified.cmp(&b_modified), heading_sort),
                        }
                    } else {
                        check_reverse(a_modified.cmp(&b_modified), heading_sort)
                    }
                });
            }
        }
        Some(items)
    }

    pub fn location_view(&self) -> Element<Message> {
        //TODO: responsiveness is done in a hacky way, potentially move this to a custom widget?
        fn text_width<'a>(
            content: &'a str,
            font: font::Font,
            font_size: f32,
            line_height: f32,
        ) -> f32 {
            let text: text::Text<'a, font::Font> = text::Text {
                content,
                bounds: Size::INFINITY,
                size: font_size.into(),
                line_height: text::LineHeight::Absolute(line_height.into()),
                font,
                horizontal_alignment: Horizontal::Left,
                vertical_alignment: Vertical::Top,
                shaping: text::Shaping::default(),
                wrap: text::Wrap::None,
            };
            graphics::text::Paragraph::with_text(text)
                .min_bounds()
                .width
        }
        fn text_width_body<'a>(content: &'a str) -> f32 {
            //TODO: should libcosmic set the font when using widget::text::body?
            text_width(content, font::Font::DEFAULT, 14.0, 20.0)
        }
        fn text_width_heading<'a>(content: &'a str) -> f32 {
            text_width(content, font::FONT_SEMIBOLD, 14.0, 20.0)
        }

        let cosmic_theme::Spacing {
            space_xxxs,
            space_xxs,
            space_s,
            space_m,
            ..
        } = theme::active().cosmic().spacing;

        let TabConfig {
            sort_name,
            sort_direction,
            ..
        } = self.config;

        let size = self.size_opt.get().unwrap_or(Size::new(0.0, 0.0));

        let mut row = widget::row::with_capacity(5)
            .align_items(Alignment::Center)
            .padding([space_xxxs, 0]);
        let mut w = 0.0;

        let mut prev_button =
            widget::button(widget::icon::from_name("go-previous-symbolic").size(16))
                .padding(space_xxs)
                .style(theme::Button::Icon);
        if self.history_i > 0 && !self.history.is_empty() {
            prev_button = prev_button.on_press(Message::GoPrevious);
        }
        row = row.push(prev_button);
        w += 16.0 + 2.0 * space_xxs as f32;

        let mut next_button = widget::button(widget::icon::from_name("go-next-symbolic").size(16))
            .padding(space_xxs)
            .style(theme::Button::Icon);
        if self.history_i + 1 < self.history.len() {
            next_button = next_button.on_press(Message::GoNext);
        }
        row = row.push(next_button);
        w += 16.0 + 2.0 * space_xxs as f32;

        row = row.push(widget::horizontal_space(Length::Fixed(space_s.into())));
        w += space_s as f32;

        //TODO: allow resizing?
        let name_width = 300.0;
        let modified_width = 200.0;
        let size_width = 100.0;
        let condensed = size.width < (name_width + modified_width + size_width);

        let heading_item = |name, width, msg| {
            let mut row = widget::row::with_capacity(2)
                .align_items(Alignment::Center)
                .spacing(space_xxs)
                .width(width);
            row = row.push(widget::text::heading(name));
            match (sort_name == msg, sort_direction) {
                (true, true) => {
                    row = row.push(widget::icon::from_name("pan-down-symbolic").size(16));
                }
                (true, false) => {
                    row = row.push(widget::icon::from_name("pan-up-symbolic").size(16));
                }
                _ => {}
            }
            //TODO: make it possible to resize with the mouse
            return crate::mouse_area::MouseArea::new(row)
                .on_press(move |_point_opt| Message::ToggleSort(msg))
                .into();
        };

        let heading_row = widget::row::with_children(vec![
            heading_item(fl!("name"), Length::Fill, HeadingOptions::Name),
            //TODO: do not show modified column when in the trash
            heading_item(
                fl!("modified"),
                Length::Fixed(modified_width),
                HeadingOptions::Modified,
            ),
            heading_item(fl!("size"), Length::Fixed(size_width), HeadingOptions::Size),
        ])
        .align_items(Alignment::Center)
        .height(Length::Fixed((space_m + 4).into()))
        .padding([0, space_xxs])
        .spacing(space_xxs);

        if let Some(location) = &self.edit_location {
            match location {
                Location::Path(path) => {
                    row = row.push(
                        widget::button(widget::icon::from_name("window-close-symbolic").size(16))
                            .on_press(Message::EditLocation(None))
                            .padding(space_xxs)
                            .style(theme::Button::Icon),
                    );
                    row = row.push(
                        widget::text_input("", path.to_string_lossy())
                            .id(self.edit_location_id.clone())
                            .on_input(|input| {
                                Message::EditLocation(Some(Location::Path(PathBuf::from(input))))
                            })
                            .on_submit(Message::Location(location.clone()))
                            .line_height(1.0),
                    );
                    let mut column = widget::column::with_capacity(4).padding([0, space_s]);
                    column = column.push(row);
                    column = column.push(horizontal_rule(1));
                    if self.config.view == View::List && !condensed {
                        column = column.push(heading_row);
                        column = column.push(horizontal_rule(1));
                    }
                    return column.into();
                }
                _ => {
                    //TODO: allow editing other locations
                }
            }
        } else if let Location::Path(path) = &self.location {
            row = row.push(
                crate::mouse_area::MouseArea::new(
                    widget::button(widget::icon::from_name("edit-symbolic").size(16))
                        .padding(space_xxs)
                        .style(theme::Button::Icon)
                        .on_press(Message::EditLocation(Some(self.location.clone()))),
                )
                .on_middle_press(move |_| Message::OpenInNewTab(path.clone())),
            );
            w += 16.0 + 2.0 * space_xxs as f32;
        } else if let Location::Search(_, term) = &self.location {
            row = row.push(
                widget::button(
                    widget::row::with_children(vec![
                        widget::icon::from_name("system-search-symbolic")
                            .size(16)
                            .into(),
                        widget::text::body(term).wrap(text::Wrap::None).into(),
                    ])
                    .spacing(space_xxs),
                )
                .padding(space_xxs)
                .style(theme::Button::Icon),
            );
            w += text_width_body(term) + 16.0 + 3.0 * space_xxs as f32;
        }

        let mut children: Vec<Element<_>> = Vec::new();
        match &self.location {
            Location::Path(path) | Location::Search(path, ..) => {
                let home_dir = crate::home_dir();
                let excess_str = "...";
                let excess_width = text_width_body(excess_str);
                for (index, ancestor) in path.ancestors().enumerate() {
                    let mut found_home = false;
                    let (name, icon_opt) = match ancestor.file_name() {
                        Some(name) => {
                            if ancestor == home_dir {
                                let icon = widget::icon::icon(folder_icon_symbolic(
                                    &ancestor.to_path_buf(),
                                    16,
                                ))
                                .size(16);
                                found_home = true;
                                (fl!("home"), Some(icon))
                            } else {
                                (name.to_string_lossy().to_string(), None)
                            }
                        }
                        None => {
                            let icon = widget::icon::from_name("drive-harddisk-system-symbolic")
                                .size(16)
                                .icon();
                            (fl!("filesystem"), Some(icon))
                        }
                    };
                    let icon_width = if icon_opt.is_some() {
                        16.0 + space_xxxs as f32
                    } else {
                        0.0
                    };

                    let (name_width, name_text) = if children.is_empty() {
                        (
                            text_width_heading(&name),
                            widget::text::heading(name).wrap(text::Wrap::None),
                        )
                    } else {
                        children.push(
                            widget::icon::from_name("go-next-symbolic")
                                .size(16)
                                .icon()
                                .into(),
                        );
                        w += 16.0;
                        (
                            text_width_body(&name),
                            widget::text::body(name).wrap(text::Wrap::None),
                        )
                    };

                    // Add padding for mouse area
                    w += 2.0 * space_xxxs as f32;

                    let mut row = widget::row::with_capacity(2)
                        .align_items(Alignment::Center)
                        .spacing(space_xxxs);
                    //TODO: figure out why this hardcoded offset is needed after the first item is ellipsed
                    let overflow_offset = if icon_opt.is_some() { 0.0 } else { 32.0 };
                    let overflow =
                        w + icon_width + name_width + overflow_offset > size.width && index > 0;
                    if overflow {
                        row = row.push(widget::text::body(excess_str));
                        w += excess_width;
                    } else {
                        if let Some(icon) = icon_opt {
                            row = row.push(icon);
                            w += icon_width;
                        }
                        row = row.push(name_text);
                        w += name_width;
                    }

                    let mut mouse_area = crate::mouse_area::MouseArea::new(
                        widget::button(row)
                            .padding(space_xxxs)
                            .style(theme::Button::Link)
                            .on_press(Message::Location(match &self.location {
                                Location::Path(_) => Location::Path(ancestor.to_path_buf()),
                                Location::Search(_, term) => {
                                    Location::Search(ancestor.to_path_buf(), term.clone())
                                }
                                other => other.clone(),
                            })),
                    );

                    if self.location_context_menu_index.is_some() {
                        mouse_area = mouse_area.on_right_press(move |_point_opt| {
                            Message::LocationContextMenuIndex(None)
                        })
                    } else {
                        mouse_area = mouse_area.on_right_press_no_capture(move |_point_opt| {
                            Message::LocationContextMenuIndex(Some(index))
                        })
                    }

                    let mouse_area = if let Location::Path(_) = &self.location {
                        mouse_area
                            .on_middle_press(move |_| Message::OpenInNewTab(ancestor.to_path_buf()))
                    } else {
                        mouse_area
                    };

                    children.push(mouse_area.into());

                    if found_home || overflow {
                        break;
                    }
                }
                children.reverse();
            }
            Location::Trash => {
                let mut row = widget::row::with_capacity(2)
                    .align_items(Alignment::Center)
                    .spacing(space_xxxs);
                row = row.push(widget::icon::icon(trash_icon_symbolic(16)).size(16));
                row = row.push(widget::text::heading(fl!("trash")));

                children.push(
                    widget::button(row)
                        .padding(space_xxxs)
                        .on_press(Message::Location(Location::Trash))
                        .style(theme::Button::Text)
                        .into(),
                );
            }
            Location::Bookmarks => {
                let mut row = widget::row::with_capacity(2)
                    .align_items(Alignment::Center)
                    .spacing(space_xxxs);
                row = row.push(widget::icon::from_name("user-bookmarks-symbolic").size(16));
                row = row.push(widget::text::heading(fl!("bookmarks")));

                children.push(
                    widget::button(row)
                        .padding(space_xxxs)
                        .on_press(Message::Location(Location::Bookmarks))
                        .style(theme::Button::Text)
                        .into(),
                );
            }
        }

        for child in children {
            row = row.push(child);
        }
        let mut column = widget::column::with_capacity(4).padding([0, space_s]);
        column = column.push(row);
        column = column.push(horizontal_rule(1));

        if self.config.view == View::List && !condensed {
            column = column.push(heading_row);
            column = column.push(horizontal_rule(1));
        }

        let mouse_area = crate::mouse_area::MouseArea::new(column)
            .on_right_press(Message::LocationContextMenuPoint);

        let mut popover = widget::popover(mouse_area);
        if let (Some(point), Some(index)) = (
            self.location_context_menu_point,
            self.location_context_menu_index,
        ) {
            popover = popover
                .popup(menu::location_context_menu(index))
                .position(widget::popover::Position::Point(point))
        }

        popover.into()
    }

    pub fn empty_view(&self, has_hidden: bool) -> Element<Message> {
        let cosmic_theme::Spacing { space_xxs, .. } = theme::active().cosmic().spacing;

        widget::column::with_children(vec![widget::container(
            widget::column::with_children(vec![
                widget::icon::from_name("folder-symbolic")
                    .size(64)
                    .icon()
                    .into(),
                widget::text(if has_hidden {
                    fl!("empty-folder-hidden")
                } else if matches!(self.location, Location::Search(_, _)) {
                    fl!("no-results")
                } else {
                    fl!("empty-folder")
                })
                .into(),
            ])
            .align_items(Alignment::Center)
            .spacing(space_xxs),
        )
        .align_x(Horizontal::Center)
        .align_y(Vertical::Center)
        .width(Length::Fill)
        .height(Length::Fill)
        .into()])
        .into()
    }

    pub fn grid_view(
        &self,
    ) -> (
        Option<Element<'static, cosmic::app::Message<crate::app::Message>>>,
        Element<Message>,
        bool,
    ) {
        let cosmic_theme::Spacing {
            space_m,
            space_xxs,
            space_xxxs,
            ..
        } = theme::active().cosmic().spacing;

        let TabConfig {
            show_hidden,
            icon_sizes,
            ..
        } = self.config;

        let text_height = 3 * 20; // 3 lines of text
        let item_width = (3 * space_xxs + icon_sizes.grid() + 3 * space_xxs) as usize;
        let item_height =
            (space_xxxs + icon_sizes.grid() + space_xxxs + text_height + space_xxxs) as usize;

        let (width, height) = match self.size_opt.get() {
            Some(size) => (
                (size.width.floor() as usize)
                    .checked_sub(2 * (space_m as usize))
                    .unwrap_or(0)
                    .max(item_width),
                (size.height.floor() as usize).max(item_height),
            ),
            None => (item_width, item_height),
        };

        let (cols, column_spacing) = {
            let width_m1 = width.checked_sub(item_width).unwrap_or(0);
            let cols_m1 = width_m1 / (item_width + space_xxs as usize);
            let cols = cols_m1 + 1;
            let spacing = width_m1
                .checked_div(cols_m1)
                .unwrap_or(0)
                .checked_sub(item_width)
                .unwrap_or(0);
            (cols, spacing as u16)
        };

        let mut grid = widget::grid()
            .column_spacing(column_spacing)
            .row_spacing(space_xxs)
            .padding(space_xxs.into());
        let mut dnd_items: Vec<(usize, (usize, usize), &Item)> = Vec::new();
        let mut drag_w_i = usize::MAX;
        let mut drag_n_i = usize::MAX;
        let mut drag_e_i = 0;
        let mut drag_s_i = 0;

        let mut children = Vec::new();

        if let Some(items) = self.column_sort() {
            let mut count = 0;
            let mut col = 0;
            let mut row = 0;
            let mut hidden = 0;
            for &(i, item) in items.iter() {
                if !show_hidden && item.hidden {
                    item.pos_opt.set(None);
                    item.rect_opt.set(None);
                    hidden += 1;
                    continue;
                }
                item.pos_opt.set(Some((row, col)));
                item.rect_opt.set(Some(Rectangle::new(
                    Point::new(
                        (col * (item_width + column_spacing as usize) + space_m as usize) as f32,
                        (row * (item_height + space_xxs as usize)) as f32,
                    ),
                    Size::new(item_width as f32, item_height as f32),
                )));

                //TODO: one focus group per grid item (needs custom widget)
                let buttons = vec![
                    widget::button(
                        widget::icon::icon(item.icon_handle_grid.clone())
                            .content_fit(ContentFit::Contain)
                            .size(icon_sizes.grid()),
                    )
                    .padding(space_xxxs)
                    .style(button_style(item.selected, false, false)),
                    widget::button(widget::text::body(&item.grid_name))
                        .id(item.button_id.clone())
                        .padding([0, space_xxxs])
                        .style(button_style(item.selected, true, true)),
                ];

                let mut column = widget::column::with_capacity(buttons.len())
                    .align_items(Alignment::Center)
                    .height(Length::Fixed(item_height as f32))
                    .width(Length::Fixed(item_width as f32));
                for button in buttons {
                    if self.context_menu.is_some() {
                        column = column.push(button)
                    } else {
                        column = column.push(
                            mouse_area::MouseArea::new(button).on_right_press_no_capture(
                                move |_point_opt| Message::RightClick(Some(i)),
                            ),
                        );
                    }
                }

                let column: Element<Message> = if item.metadata.is_dir() && item.path_opt.is_some()
                {
                    let tab_location = Location::Path(item.path_opt.clone().unwrap());
                    let tab_location_enter = tab_location.clone();
                    let tab_location_leave = tab_location.clone();
                    let is_dnd_hovered =
                        self.dnd_hovered.as_ref().map(|(l, _)| l) == Some(&tab_location);
                    cosmic::widget::container(
                        DndDestination::for_data::<ClipboardPaste>(column, move |data, action| {
                            if let Some(mut data) = data {
                                if action == DndAction::Copy {
                                    Message::Drop(Some((tab_location.clone(), data)))
                                } else if action == DndAction::Move {
                                    data.kind = ClipboardKind::Cut;
                                    Message::Drop(Some((tab_location.clone(), data)))
                                } else {
                                    log::warn!("unsupported action: {:?}", action);
                                    Message::Drop(None)
                                }
                            } else {
                                Message::Drop(None)
                            }
                        })
                        .on_enter(move |_, _, _| Message::DndEnter(tab_location_enter.clone()))
                        .on_leave(move || Message::DndLeave(tab_location_leave.clone())),
                    )
                    .style(if is_dnd_hovered {
                        theme::Container::custom(|t| {
                            let mut a = cosmic::iced_style::container::StyleSheet::appearance(
                                t,
                                &theme::Container::default(),
                            );
                            let t = t.cosmic();
                            // todo use theme drop target color
                            let mut bg = t.accent_color();
                            bg.alpha = 0.2;
                            a.background = Some(Color::from(bg).into());
                            a.border = Border {
                                color: t.accent_color().into(),
                                width: 1.0,
                                radius: t.radius_s().into(),
                            };
                            a
                        })
                    } else {
                        theme::Container::default()
                    })
                    .into()
                } else {
                    column.into()
                };

                if item.selected {
                    dnd_items.push((i, (row, col), item));
                    drag_w_i = drag_w_i.min(col);
                    drag_n_i = drag_n_i.min(row);
                    drag_e_i = drag_e_i.max(col);
                    drag_s_i = drag_s_i.max(row);
                }
                let mouse_area = crate::mouse_area::MouseArea::new(column)
                    .on_press(move |_| Message::Click(Some(i)))
                    .on_double_click(move |_| Message::DoubleClick(Some(i)))
                    .on_release(move |_| Message::ClickRelease(Some(i)))
                    .on_middle_press(move |_| Message::MiddleClick(i));
                grid = grid.push(mouse_area);

                count += 1;
                col += 1;
                if col >= cols {
                    col = 0;
                    row += 1;
                    grid = grid.insert_row();
                }
            }

            if count == 0 {
                return (None, self.empty_view(hidden > 0), false);
            }

            children.push(grid.into());

            //TODO: HACK If we don't reach the bottom of the view, go ahead and add a spacer to do that
            {
                let mut max_bottom = 0;
                for (_, item) in items {
                    if let Some(rect) = item.rect_opt.get() {
                        let bottom = (rect.y + rect.height).ceil() as usize;
                        if bottom > max_bottom {
                            max_bottom = bottom;
                        }
                    }
                }

                let top_deduct = 7 * (space_xxs as usize);

                self.item_view_size_opt
                    .set(self.size_opt.get().map(|s| Size {
                        width: s.width,
                        height: s.height - top_deduct as f32,
                    }));

                let spacer_height = height.checked_sub(max_bottom + top_deduct).unwrap_or(0);
                if spacer_height > 0 {
                    children.push(
                        widget::container(vertical_space(Length::Fixed(spacer_height as f32)))
                            .into(),
                    )
                }
            }
        }

        (
            (!dnd_items.is_empty()).then(|| {
                let mut dnd_grid = widget::grid()
                    .column_spacing(column_spacing)
                    .row_spacing(space_xxs)
                    .padding(space_xxs.into());

                let mut dnd_item_i = 0;
                for r in drag_n_i..=drag_s_i {
                    dnd_grid = dnd_grid.insert_row();
                    for c in drag_w_i..=drag_e_i {
                        let Some((i, (row, col), item)) = dnd_items.get(dnd_item_i) else {
                            break;
                        };
                        if *row == r && *col == c {
                            let buttons = vec![
                                widget::button(
                                    widget::icon::icon(item.icon_handle_grid.clone())
                                        .content_fit(ContentFit::Contain)
                                        .size(icon_sizes.grid()),
                                )
                                .on_press(Message::Click(Some(*i)))
                                .padding(space_xxxs)
                                .style(button_style(
                                    item.selected,
                                    false,
                                    false,
                                )),
                                widget::button(widget::text(item.grid_name.clone()))
                                    .id(item.button_id.clone())
                                    .on_press(Message::Click(Some(*i)))
                                    .padding([0, space_xxxs])
                                    .style(button_style(item.selected, true, true)),
                            ];

                            let mut column = widget::column::with_capacity(buttons.len())
                                .align_items(Alignment::Center)
                                .height(Length::Fixed(item_height as f32))
                                .width(Length::Fixed(item_width as f32));
                            for button in buttons {
                                column = column.push(button)
                            }

                            dnd_grid = dnd_grid.push(column);
                            dnd_item_i += 1;
                        } else {
                            dnd_grid = dnd_grid.push(
                                widget::container(vertical_space(item_width as f32))
                                    .height(Length::Fixed(item_height as f32)),
                            );
                        }
                    }
                }
                Element::from(dnd_grid)
                    .map(|m| cosmic::app::Message::App(crate::app::Message::TabMessage(None, m)))
            }),
            mouse_area::MouseArea::new(
                widget::container(widget::column::with_children(children)).width(Length::Fill),
            )
            .on_press(|_| Message::Click(None))
            .on_drag(Message::Drag)
            .on_drag_end(|_| Message::DragEnd(None))
            .show_drag_rect(true)
            .on_release(|_| Message::ClickRelease(None))
            .into(),
            true,
        )
    }

    pub fn list_view(
        &self,
    ) -> (
        Option<Element<'static, cosmic::app::Message<crate::app::Message>>>,
        Element<Message>,
        bool,
    ) {
        let cosmic_theme::Spacing {
            space_m,
            space_s,
            space_xxs,
            space_xxxs,
            ..
        } = theme::active().cosmic().spacing;

        let TabConfig {
            show_hidden,
            icon_sizes,
            ..
        } = self.config;

        let size = self.size_opt.get().unwrap_or_else(|| Size::new(0.0, 0.0));
        //TODO: allow resizing?
        let name_width = 300.0;
        let modified_width = 200.0;
        let size_width = 100.0;
        let condensed = size.width < (name_width + modified_width + size_width);
        let icon_size = if condensed {
            icon_sizes.list_condensed()
        } else {
            icon_sizes.list()
        };
        let row_height = icon_size + 2 * space_xxs;

        let mut children: Vec<Element<_>> = Vec::new();
        let mut y = 0;

        let items = self.column_sort();
        let mut drag_items = Vec::new();
        if let Some(items) = items {
            let mut count = 0;
            let mut hidden = 0;
            for (i, item) in items {
                if !show_hidden && item.hidden {
                    item.pos_opt.set(None);
                    item.rect_opt.set(None);
                    hidden += 1;
                    continue;
                }
                item.pos_opt.set(Some((count, 0)));
                item.rect_opt.set(Some(Rectangle::new(
                    Point::new(space_m as f32, y as f32),
                    Size::new(size.width - (2 * space_m) as f32, row_height as f32),
                )));

                if count > 0 {
                    children.push(
                        container(horizontal_rule(1))
                            .padding([0, space_xxxs])
                            .into(),
                    );
                    y += 1;
                }

                let modified_text = match &item.metadata {
                    ItemMetadata::Path { metadata, .. } => match metadata.modified() {
                        Ok(time) => chrono::DateTime::<chrono::Local>::from(time)
                            .format_localized(TIME_FORMAT, *LANGUAGE_CHRONO)
                            .to_string(),
                        Err(_) => String::new(),
                    },
                    ItemMetadata::Trash { .. } => String::new(),
                };

                let size_text = match &item.metadata {
                    ItemMetadata::Path { metadata, children } => {
                        if metadata.is_dir() {
                            format!("{} items", children)
                        } else {
                            format_size(metadata.len())
                        }
                    }
                    ItemMetadata::Trash { metadata, .. } => match metadata.size {
                        trash::TrashItemSize::Entries(entries) => {
                            //TODO: translate
                            if entries == 1 {
                                format!("{} item", entries)
                            } else {
                                format!("{} items", entries)
                            }
                        }
                        trash::TrashItemSize::Bytes(bytes) => format_size(bytes),
                    },
                };

                let row = if condensed {
                    widget::row::with_children(vec![
                        widget::icon::icon(item.icon_handle_list_condensed.clone())
                            .content_fit(ContentFit::Contain)
                            .size(icon_size)
                            .into(),
                        widget::column::with_children(vec![
                            widget::text(item.name.clone()).into(),
                            //TODO: translate?
                            widget::text::caption(format!("{} - {}", modified_text, size_text))
                                .into(),
                        ])
                        .into(),
                    ])
                    .align_items(Alignment::Center)
                    .spacing(space_xxs)
                } else {
                    widget::row::with_children(vec![
                        widget::icon::icon(item.icon_handle_list.clone())
                            .content_fit(ContentFit::Contain)
                            .size(icon_size)
                            .into(),
                        widget::text(item.name.clone()).width(Length::Fill).into(),
                        widget::text(modified_text.clone())
                            .width(Length::Fixed(modified_width))
                            .into(),
                        widget::text(size_text.clone())
                            .width(Length::Fixed(size_width))
                            .into(),
                    ])
                    .align_items(Alignment::Center)
                    .spacing(space_xxs)
                };

                let button = |row| {
                    let mouse_area = crate::mouse_area::MouseArea::new(
                        widget::button(row)
                            .width(Length::Fill)
                            .height(Length::Fixed(row_height as f32))
                            .id(item.button_id.clone())
                            .padding(if condensed && icon_size < 32 {
                                space_xxxs
                            } else {
                                if icon_size < 24 {
                                    space_xxs - 1
                                } else {
                                    space_xxs
                                }
                            })
                            .style(button_style(item.selected, true, false)),
                    )
                    .on_press(move |_| Message::Click(Some(i)))
                    .on_double_click(move |_| Message::DoubleClick(Some(i)))
                    .on_release(move |_| Message::ClickRelease(Some(i)))
                    .on_middle_press(move |_| Message::MiddleClick(i));

                    if self.context_menu.is_some() {
                        mouse_area
                    } else {
                        mouse_area.on_right_press_no_capture(move |_point_opt| {
                            Message::RightClick(Some(i))
                        })
                    }
                };

                let button_row = button(row.into());
                let button_row: Element<_> = if item.metadata.is_dir() && item.path_opt.is_some() {
                    let tab_location = Location::Path(item.path_opt.clone().unwrap());
                    let tab_location_enter = tab_location.clone();
                    let tab_location_leave = tab_location.clone();
                    let is_dnd_hovered =
                        self.dnd_hovered.as_ref().map(|(l, _)| l) == Some(&tab_location);
                    cosmic::widget::container(
                        DndDestination::for_data(button_row, move |data, action| {
                            if let Some(mut data) = data {
                                if action == DndAction::Copy {
                                    Message::Drop(Some((tab_location.clone(), data)))
                                } else if action == DndAction::Move {
                                    data.kind = ClipboardKind::Cut;
                                    Message::Drop(Some((tab_location.clone(), data)))
                                } else {
                                    log::warn!("unsupported action: {:?}", action);
                                    Message::Drop(None)
                                }
                            } else {
                                log::warn!("No data for drop.");
                                Message::Drop(None)
                            }
                        })
                        .on_enter(move |_, _, _| Message::DndEnter(tab_location_enter.clone()))
                        .on_leave(move || Message::DndLeave(tab_location_leave.clone())),
                    )
                    // todo refactor into the dnd destination wrapper
                    .style(if is_dnd_hovered {
                        theme::Container::custom(|t| {
                            let mut a = cosmic::iced_style::container::StyleSheet::appearance(
                                t,
                                &theme::Container::default(),
                            );
                            let t = t.cosmic();
                            // todo use theme drop target color
                            let mut bg = t.accent_color();
                            bg.alpha = 0.2;
                            a.background = Some(Color::from(bg).into());
                            a.border = Border {
                                color: t.accent_color().into(),
                                width: 1.0,
                                radius: t.radius_s().into(),
                            };
                            a
                        })
                    } else {
                        theme::Container::default()
                    })
                    .into()
                } else {
                    button_row.into()
                };

                if item.selected || !drag_items.is_empty() {
                    let dnd_row = if !item.selected {
                        Element::from(vertical_space(Length::Fixed(row_height as f32)))
                    } else if condensed {
                        widget::row::with_children(vec![
                            widget::icon::icon(item.icon_handle_list_condensed.clone())
                                .content_fit(ContentFit::Contain)
                                .size(icon_size)
                                .into(),
                            widget::column::with_children(vec![
                                widget::text(item.name.clone()).into(),
                                //TODO: translate?
                                widget::text(format!("{} - {}", modified_text, size_text)).into(),
                            ])
                            .into(),
                        ])
                        .align_items(Alignment::Center)
                        .spacing(space_xxs)
                        .into()
                    } else {
                        widget::row::with_children(vec![
                            widget::icon::icon(item.icon_handle_list.clone())
                                .content_fit(ContentFit::Contain)
                                .size(icon_size)
                                .into(),
                            widget::text(item.name.clone()).width(Length::Fill).into(),
                            widget::text(modified_text)
                                .width(Length::Fixed(modified_width))
                                .into(),
                            widget::text(size_text)
                                .width(Length::Fixed(size_width))
                                .into(),
                        ])
                        .align_items(Alignment::Center)
                        .spacing(space_xxs)
                        .into()
                    };
                    if item.selected {
                        drag_items.push(
                            widget::container(button(dnd_row))
                                .width(Length::Shrink)
                                .into(),
                        );
                    } else {
                        drag_items.push(dnd_row);
                    }
                }

                count += 1;
                y += row_height;
                children.push(button_row);
            }

            if count == 0 {
                return (None, self.empty_view(hidden > 0), false);
            }
        }
        //TODO: HACK If we don't reach the bottom of the view, go ahead and add a spacer to do that
        {
            let top_deduct = (if condensed { 6 } else { 9 }) * space_xxs;

            self.item_view_size_opt
                .set(self.size_opt.get().map(|s| Size {
                    width: s.width,
                    height: s.height - top_deduct as f32,
                }));

            let spacer_height = size.height - y as f32 - top_deduct as f32;
            if spacer_height > 0. {
                children
                    .push(widget::container(vertical_space(Length::Fixed(spacer_height))).into());
            }
        }
        let drag_col = (!drag_items.is_empty()).then(|| {
            Element::from(widget::column::with_children(drag_items))
                .map(|m| cosmic::app::Message::App(crate::app::Message::TabMessage(None, m)))
        });

        (
            drag_col,
            mouse_area::MouseArea::new(
                widget::column::with_children(children).padding([0, space_s]),
            )
            .with_id(Id::new("list-view"))
            .on_press(|_| Message::Click(None))
            .on_drag(Message::Drag)
            .on_drag_end(|_| Message::DragEnd(None))
            .show_drag_rect(true)
            .on_release(|_| Message::ClickRelease(None))
            .into(),
            true,
        )
    }

    pub fn view_responsive(
        &self,
        key_binds: &HashMap<KeyBind, Action>,
        size: Size,
    ) -> Element<Message> {
        // Update cached size
        self.size_opt.set(Some(size));

        let location_view = self.location_view();
        let (drag_list, mut item_view, can_scroll) = match self.config.view {
            View::Grid => self.grid_view(),
            View::List => self.list_view(),
        };
        item_view = widget::container(item_view).width(Length::Fill).into();
        let files = self
            .items_opt
            .as_ref()
            .map(|items| {
                items
                    .iter()
                    .filter(|item| item.selected)
                    .filter_map(|item| item.path_opt.clone())
                    .collect::<Vec<_>>()
            })
            .unwrap_or_default();
        let item_view = DndSource::<_, cosmic::app::Message<app::Message>, ClipboardCopy>::with_id(
            item_view,
            Id::new("tab-view"),
        );

        let item_view = match drag_list {
            Some(drag_list) if self.selected_clicked => {
                let drag_list = ArcElementWrapper(Arc::new(Mutex::new(drag_list)));
                item_view
                    .drag_content(move || {
                        ClipboardCopy::new(crate::clipboard::ClipboardKind::Copy, &files)
                    })
                    .drag_icon(move || {
                        let state: tree::State =
                            Widget::<cosmic::app::Message<app::Message>, _, _>::state(&drag_list);
                        (drag_list.clone().into(), state)
                    })
            }
            _ => item_view,
        };

        let tab_location = self.location.clone();
        let mut mouse_area = mouse_area::MouseArea::new(item_view)
            .on_press(move |_point_opt| Message::Click(None))
            .on_release(|_| Message::ClickRelease(None))
            .on_back_press(move |_point_opt| Message::GoPrevious)
            .on_forward_press(move |_point_opt| Message::GoNext);

        if self.context_menu.is_some() {
            mouse_area = mouse_area.on_right_press(move |_point_opt| Message::ContextMenu(None));
        } else {
            mouse_area = mouse_area.on_right_press(Message::ContextMenu);
        }

        let mut popover = widget::popover(mouse_area);

        if let Some(point) = self.context_menu {
            popover = popover
                .popup(menu::context_menu(&self, &key_binds))
                .position(widget::popover::Position::Point(point));
        }
        let mut tab_column = widget::column::with_capacity(3);
        tab_column = tab_column.push(location_view);
        if can_scroll {
            tab_column = tab_column.push(
                widget::scrollable(popover)
                    .id(self.scrollable_id.clone())
                    .on_scroll(Message::Scroll)
                    .width(Length::Fill)
                    .height(Length::Fill),
            );
        } else {
            tab_column = tab_column.push(popover);
        }
        if let Location::Trash = self.location {
            if let Some(items) = self.items_opt() {
                if !items.is_empty() {
                    let cosmic_theme::Spacing {
                        space_xxs,
                        space_xs,
                        ..
                    } = theme::active().cosmic().spacing;

                    tab_column = tab_column.push(
                        widget::layer_container(widget::row::with_children(vec![
                            widget::horizontal_space(Length::Fill).into(),
                            widget::button::standard(fl!("empty-trash"))
                                .on_press(Message::EmptyTrash)
                                .into(),
                        ]))
                        .padding([space_xxs, space_xs])
                        .layer(cosmic_theme::Layer::Primary),
                    );
                }
            }
        }
        let mut tab_view = widget::container(tab_column)
            .height(Length::Fill)
            .width(Length::Fill);

        if self.dnd_hovered.as_ref().map(|(l, _)| l) == Some(&tab_location) {
            tab_view = tab_view.style(cosmic::theme::Container::custom(|t| {
                let mut a = cosmic::iced_style::container::StyleSheet::appearance(
                    t,
                    &cosmic::theme::Container::default(),
                );
                let c = t.cosmic();
                a.border = cosmic::iced_core::Border {
                    color: (c.accent_color()).into(),
                    width: 1.,
                    radius: c.radius_0().into(),
                };
                a
            }));
        }

        let tab_location_2 = self.location.clone();
        let tab_location_3 = self.location.clone();
        let dnd_dest = DndDestination::for_data(tab_view, move |data, action| {
            if let Some(mut data) = data {
                if action == DndAction::Copy {
                    Message::Drop(Some((tab_location.clone(), data)))
                } else if action == DndAction::Move {
                    data.kind = ClipboardKind::Cut;
                    Message::Drop(Some((tab_location.clone(), data)))
                } else {
                    log::warn!("unsupported action: {:?}", action);
                    Message::Drop(None)
                }
            } else {
                Message::Drop(None)
            }
        })
        .on_enter(move |_, _, _| Message::DndEnter(tab_location_2.clone()))
        .on_leave(move || Message::DndLeave(tab_location_3.clone()));

        dnd_dest.into()
    }

    pub fn view<'a>(&'a self, key_binds: &'a HashMap<KeyBind, Action>) -> Element<Message> {
        widget::responsive(|size| self.view_responsive(key_binds, size)).into()
    }

    pub fn subscription(&self) -> Subscription<Message> {
        if let Some(items) = &self.items_opt {
            //TODO: how many thumbnail loads should be in flight at once?
            let jobs = 8;
            let mut subscriptions = Vec::with_capacity(jobs);

            //TODO: move to function
            let visible_rect = {
                let point = match self.scroll_opt {
                    Some(offset) => Point::new(0.0, offset.y),
                    None => Point::new(0.0, 0.0),
                };
                let size = self.size_opt.get().unwrap_or_else(|| Size::new(0.0, 0.0));
                Rectangle::new(point, size)
            };

            //TODO: HACK to ensure positions are up to date since subscription runs before view
            match self.config.view {
                View::Grid => _ = self.grid_view(),
                View::List => _ = self.list_view(),
            };

            for item in items.iter() {
                if item.thumbnail_opt.is_some() {
                    // Skip items that already have a thumbnail
                    continue;
                }

                match item.rect_opt.get() {
                    Some(rect) => {
                        if !rect.intersects(&visible_rect) {
                            // Skip items that are not visible
                            continue;
                        }
                    }
                    None => {
                        // Skip items with no determined rect (this should include hidden items)
                        continue;
                    }
                }

                if let Some(path) = item.path_opt.clone() {
                    subscriptions.push(subscription::channel(
                        path.clone(),
                        1,
                        |mut output| async move {
                            let (path, thumbnail) = tokio::task::spawn_blocking(move || {
                                let start = std::time::Instant::now();
                                let thumbnail = match image::io::Reader::open(&path)
                                    .and_then(|img| img.with_guessed_format())
                                {
                                    Ok(reader) => match reader.decode() {
                                        Ok(image) => {
                                            //TODO: configurable thumbnail size?
                                            let thumbnail_size =
                                                (ICON_SIZE_GRID * ICON_SCALE_MAX) as u32;
                                            let thumbnail =
                                                image.thumbnail(thumbnail_size, thumbnail_size);
                                            ItemThumbnail::Rgba(thumbnail.to_rgba8())
                                        }
                                        Err(err) => {
                                            log::warn!("failed to decode {:?}: {}", path, err);
                                            ItemThumbnail::NotImage
                                        }
                                    },
                                    Err(err) => {
                                        log::warn!("failed to read {:?}: {}", path, err);
                                        ItemThumbnail::NotImage
                                    }
                                };
                                log::info!("thumbnailed {:?} in {:?}", path, start.elapsed());
                                (path, thumbnail)
                            })
                            .await
                            .unwrap();

                            match output
                                .send(Message::Thumbnail(path.clone(), thumbnail))
                                .await
                            {
                                Ok(()) => {}
                                Err(err) => {
                                    log::warn!("failed to send thumbnail for {:?}: {}", path, err);
                                }
                            }

                            //TODO: how to properly kill this task?
                            loop {
                                tokio::time::sleep(std::time::Duration::new(1, 0)).await;
                            }
                        },
                    ));
                }

                if subscriptions.len() >= jobs {
                    break;
                }
            }
            Subscription::batch(subscriptions)
        } else {
            Subscription::none()
        }
    }
}

#[cfg(test)]
mod tests {
    use std::{fs, io, path::PathBuf};

    use cosmic::iced_runtime::keyboard::Modifiers;
    use log::{debug, trace};
    use tempfile::TempDir;
    use test_log::test;

    use super::{scan_path, Location, Message, Tab};
    use crate::{
        app::test_utils::{
            assert_eq_tab_path, empty_fs, eq_path_item, filter_dirs, read_dir_sorted, simple_fs,
            tab_click_new, NAME_LEN, NUM_DIRS, NUM_FILES, NUM_HIDDEN, NUM_NESTED,
        },
        config::{IconSizes, TabConfig},
    };

    // Boilerplate for tab tests. Checks if simulated clicks selected items.
    fn tab_selects_item(
        clicks: &[usize],
        modifiers: Modifiers,
        expected_selected: &[bool],
    ) -> io::Result<()> {
        let (_fs, mut tab) = tab_click_new(NUM_FILES, NUM_NESTED, NUM_DIRS, NUM_NESTED, NAME_LEN)?;

        // Simulate clicks by triggering Message::Click
        for &click in clicks {
            debug!("Emitting Message::Click(Some({click})) with modifiers: {modifiers:?}");
            tab.update(Message::Click(Some(click)), modifiers);
        }

        let items = tab
            .items_opt
            .as_deref()
            .expect("tab should be populated with items");

        for (i, (&expected, actual)) in expected_selected.into_iter().zip(items).enumerate() {
            assert_eq!(
                expected,
                actual.selected,
                "expected index {i} to be {}",
                if expected {
                    "selected but it was deselected"
                } else {
                    "deselected but it was selected"
                }
            );
        }

        Ok(())
    }

    fn tab_history() -> io::Result<(TempDir, Tab, Vec<PathBuf>)> {
        let fs = simple_fs(NUM_FILES, NUM_NESTED, NUM_DIRS, NUM_NESTED, NAME_LEN)?;
        let path = fs.path();
        let mut tab = Tab::new(Location::Path(path.into()), TabConfig::default());

        // All directories (simple_fs only produces one nested layer)
        let dirs: Vec<PathBuf> = filter_dirs(path)?
            .flat_map(|dir| {
                filter_dirs(&dir).map(|nested_dirs| std::iter::once(dir).chain(nested_dirs))
            })
            .flatten()
            .collect();
        assert!(
            dirs.len() == NUM_DIRS + NUM_DIRS * NUM_NESTED,
            "Sanity check: Have {} dirs instead of {}",
            dirs.len(),
            NUM_DIRS + NUM_DIRS * NUM_NESTED
        );

        debug!("Building history by emitting Message::Location");
        for dir in &dirs {
            debug!(
                "Emitting Message::Location(Location::Path(\"{}\"))",
                dir.display()
            );
            tab.update(
                Message::Location(Location::Path(dir.clone())),
                Modifiers::empty(),
            );
        }
        trace!("Tab history: {:?}", tab.history);

        Ok((fs, tab, dirs))
    }

    #[test]
    fn scan_path_succeeds_on_valid_path() -> io::Result<()> {
        let fs = simple_fs(NUM_FILES, NUM_HIDDEN, NUM_DIRS, NUM_NESTED, NAME_LEN)?;
        let path = fs.path();

        // Read directory entries and sort as cosmic-files does
        let entries = read_dir_sorted(path)?;

        debug!("Calling scan_path(\"{}\")", path.display());
        let actual = scan_path(&path.to_owned(), IconSizes::default());

        // scan_path shouldn't skip any entries
        assert_eq!(entries.len(), actual.len());

        // Correct files should be scanned
        assert!(entries
            .into_iter()
            .zip(actual.into_iter())
            .all(|(path, item)| eq_path_item(&path, &item)));

        Ok(())
    }

    #[test]
    fn scan_path_returns_empty_vec_for_invalid_path() -> io::Result<()> {
        let fs = simple_fs(NUM_FILES, NUM_NESTED, NUM_DIRS, NUM_NESTED, NAME_LEN)?;
        let path = fs.path();

        // A nonexisting path within the temp dir
        let invalid_path = path.join("ferris");
        assert!(!invalid_path.exists());

        debug!("Calling scan_path(\"{}\")", invalid_path.display());
        let actual = scan_path(&invalid_path, IconSizes::default());

        assert!(actual.is_empty());

        Ok(())
    }

    #[test]
    fn scan_path_empty_dir_returns_empty_vec() -> io::Result<()> {
        let fs = empty_fs()?;
        let path = fs.path();

        debug!("Calling scan_path(\"{}\")", path.display());
        let actual = scan_path(&path.to_owned(), IconSizes::default());

        assert_eq!(0, path.read_dir()?.count());
        assert!(actual.is_empty());

        Ok(())
    }

    #[test]
    fn tab_location_changes_location() -> io::Result<()> {
        let fs = simple_fs(NUM_FILES, NUM_NESTED, NUM_DIRS, NUM_NESTED, NAME_LEN)?;
        let path = fs.path();

        // Next directory in temp directory
        // This does not have to be sorted
        let next_dir = filter_dirs(path)?
            .next()
            .expect("temp directory should have at least one directory");

        let mut tab = Tab::new(Location::Path(path.to_owned()), TabConfig::default());
        debug!(
            "Emitting Message::Location(Location::Path(\"{}\"))",
            next_dir.display()
        );
        tab.update(
            Message::Location(Location::Path(next_dir.clone())),
            Modifiers::empty(),
        );

        // Validate that the tab's path updated
        // NOTE: `items_opt` is set to None with Message::Location so this ONLY checks for equal paths
        // If item contents are NOT None then this needs to be reevaluated for correctness
        assert_eq_tab_path(&tab, &next_dir);
        assert!(
            tab.items_opt.is_none(),
            "Tab's `items` is not None which means this test needs to be updated"
        );

        Ok(())
    }

    #[test]
    fn tab_click_single_selects_item() -> io::Result<()> {
        // Select the second directory with no keys held down
        tab_selects_item(&[1], Modifiers::empty(), &[false, true])
    }

    #[test]
    fn tab_click_double_opens_folder() -> io::Result<()> {
        let (fs, mut tab) = tab_click_new(NUM_FILES, NUM_NESTED, NUM_DIRS, NUM_NESTED, NAME_LEN)?;
        let path = fs.path();

        // Simulate double clicking second directory
        debug!("Emitting double click Message::DoubleClick(Some(1))");
        tab.update(Message::DoubleClick(Some(1)), Modifiers::empty());

        // Path to second directory
        let second_dir = read_dir_sorted(path)?
            .into_iter()
            .filter(|p| p.is_dir())
            .nth(1)
            .expect("should be at least two directories");

        // Location should have changed to second_dir
        assert_eq_tab_path(&tab, &second_dir);

        Ok(())
    }

    #[test]
    fn tab_click_ctrl_selects_multiple() -> io::Result<()> {
        // Select the first and second directory by holding down ctrl
        tab_selects_item(&[0, 1], Modifiers::CTRL, &[true, true])
    }

    #[test]
    fn tab_gonext_moves_forward_in_history() -> io::Result<()> {
        let (fs, mut tab, dirs) = tab_history()?;
        let path = fs.path();

        // Rewind to the start
        for _ in 0..dirs.len() {
            debug!("Emitting Message::GoPrevious to rewind to the start",);
            tab.update(Message::GoPrevious, Modifiers::empty());
        }
        assert_eq_tab_path(&tab, path);

        // Back to the future. Directories should be in the order they were opened.
        for dir in dirs {
            debug!("Emitting Message::GoNext",);
            tab.update(Message::GoNext, Modifiers::empty());
            assert_eq_tab_path(&tab, &dir);
        }

        Ok(())
    }

    #[test]
    fn tab_goprev_moves_backward_in_history() -> io::Result<()> {
        let (fs, mut tab, dirs) = tab_history()?;
        let path = fs.path();

        for dir in dirs.into_iter().rev() {
            assert_eq_tab_path(&tab, &dir);
            debug!("Emitting Message::GoPrevious",);
            tab.update(Message::GoPrevious, Modifiers::empty());
        }
        assert_eq_tab_path(&tab, path);

        Ok(())
    }

    #[test]
    fn tab_empty_history_does_nothing_on_prev_next() -> io::Result<()> {
        let fs = simple_fs(0, NUM_NESTED, NUM_DIRS, 0, NAME_LEN)?;
        let path = fs.path();
        let mut tab = Tab::new(Location::Path(path.into()), TabConfig::default());

        // Tab's location shouldn't change if GoPrev or GoNext is triggered
        debug!("Emitting Message::GoPrevious",);
        tab.update(Message::GoPrevious, Modifiers::empty());
        assert_eq_tab_path(&tab, path);

        debug!("Emitting Message::GoNext",);
        tab.update(Message::GoNext, Modifiers::empty());
        assert_eq_tab_path(&tab, path);

        Ok(())
    }

    #[test]
    fn tab_locationup_moves_up_hierarchy() -> io::Result<()> {
        let fs = simple_fs(0, NUM_NESTED, NUM_DIRS, 0, NAME_LEN)?;
        let path = fs.path();
        let mut next_dir = filter_dirs(path)?
            .next()
            .expect("should be at least one directory");

        let mut tab = Tab::new(Location::Path(next_dir.clone()), TabConfig::default());
        // This will eventually yield false once root is hit
        while next_dir.pop() {
            debug!("Emitting Message::LocationUp",);
            tab.update(Message::LocationUp, Modifiers::empty());
            assert_eq_tab_path(&tab, &next_dir);
        }

        Ok(())
    }

    #[test]
    fn sort_long_number_file_names() -> io::Result<()> {
        let fs = empty_fs()?;
        let path = fs.path();

        // Create files with names 255 characters long that only contain a single number
        // Example: 0000...0 for 255 characters
        // https://en.wikipedia.org/wiki/Filename#Comparison_of_filename_limitations
        let mut base_nums: Vec<_> = ('0'..'9').collect();
        fastrand::shuffle(&mut base_nums);
        debug!("Shuffled numbers for paths: {base_nums:?}");
        let paths: Vec<_> = base_nums
            .iter()
            .map(|&base| path.join(std::iter::repeat(base).take(255).collect::<String>()))
            .collect();

        for (file, &base) in paths.iter().zip(base_nums.iter()) {
            trace!("Creating long file name for {base}");
            fs::File::create(file)?;
        }

        debug!("Creating tab for directory of long file names");
        Tab::new(Location::Path(path.into()), TabConfig::default());

        Ok(())
    }
}

#[derive(Clone)]
pub struct ArcElementWrapper<M>(pub Arc<Mutex<Element<'static, M>>>);

impl<M> Widget<M, cosmic::Theme, cosmic::Renderer> for ArcElementWrapper<M> {
    fn size(&self) -> Size<Length> {
        self.0.lock().unwrap().as_widget().size()
    }

    fn size_hint(&self) -> Size<Length> {
        self.0.lock().unwrap().as_widget().size_hint()
    }

    fn layout(
        &self,
        tree: &mut tree::Tree,
        renderer: &cosmic::Renderer,
        limits: &cosmic::iced_core::layout::Limits,
    ) -> cosmic::iced_core::layout::Node {
        self.0
            .lock()
            .unwrap()
            .as_widget_mut()
            .layout(tree, renderer, limits)
    }

    fn draw(
        &self,
        tree: &tree::Tree,
        renderer: &mut cosmic::Renderer,
        theme: &cosmic::Theme,
        style: &cosmic::iced_core::renderer::Style,
        layout: cosmic::iced_core::Layout<'_>,
        cursor: cosmic::iced_core::mouse::Cursor,
        viewport: &Rectangle,
    ) {
        self.0
            .lock()
            .unwrap()
            .as_widget()
            .draw(tree, renderer, theme, style, layout, cursor, viewport)
    }

    fn tag(&self) -> tree::Tag {
        self.0.lock().unwrap().as_widget().tag()
    }

    fn state(&self) -> tree::State {
        self.0.lock().unwrap().as_widget().state()
    }

    fn children(&self) -> Vec<tree::Tree> {
        self.0.lock().unwrap().as_widget().children()
    }

    fn diff(&mut self, tree: &mut tree::Tree) {
        self.0.lock().unwrap().as_widget_mut().diff(tree)
    }

    fn operate(
        &self,
        state: &mut tree::Tree,
        layout: cosmic::iced_core::Layout<'_>,
        renderer: &cosmic::Renderer,
        operation: &mut dyn widget::Operation<cosmic::iced_core::widget::OperationOutputWrapper<M>>,
    ) {
        self.0
            .lock()
            .unwrap()
            .as_widget()
            .operate(state, layout, renderer, operation)
    }

    fn on_event(
        &mut self,
        _state: &mut tree::Tree,
        _event: cosmic::iced::Event,
        _layout: cosmic::iced_core::Layout<'_>,
        _cursor: cosmic::iced_core::mouse::Cursor,
        _renderer: &cosmic::Renderer,
        _clipboard: &mut dyn cosmic::iced_core::Clipboard,
        _shell: &mut cosmic::iced_core::Shell<'_, M>,
        _viewport: &Rectangle,
    ) -> cosmic::iced_core::event::Status {
        self.0.lock().unwrap().as_widget_mut().on_event(
            _state, _event, _layout, _cursor, _renderer, _clipboard, _shell, _viewport,
        )
    }

    fn mouse_interaction(
        &self,
        _state: &tree::Tree,
        _layout: cosmic::iced_core::Layout<'_>,
        _cursor: cosmic::iced_core::mouse::Cursor,
        _viewport: &Rectangle,
        _renderer: &cosmic::Renderer,
    ) -> cosmic::iced_core::mouse::Interaction {
        self.0
            .lock()
            .unwrap()
            .as_widget()
            .mouse_interaction(_state, _layout, _cursor, _viewport, _renderer)
    }

    fn overlay<'a>(
        &'a mut self,
        _state: &'a mut tree::Tree,
        _layout: cosmic::iced_core::Layout<'_>,
        _renderer: &cosmic::Renderer,
    ) -> Option<cosmic::iced_core::overlay::Element<'a, M, cosmic::Theme, cosmic::Renderer>> {
        // TODO
        None
    }

    fn id(&self) -> Option<Id> {
        self.0.lock().unwrap().as_widget().id()
    }

    fn set_id(&mut self, _id: Id) {
        self.0.lock().unwrap().as_widget_mut().set_id(_id)
    }

    fn drag_destinations(
        &self,
        _state: &tree::Tree,
        _layout: cosmic::iced_core::Layout<'_>,
        renderer: &cosmic::Renderer,
        _dnd_rectangles: &mut cosmic::iced_core::clipboard::DndDestinationRectangles,
    ) {
        self.0.lock().unwrap().as_widget().drag_destinations(
            _state,
            _layout,
            renderer,
            _dnd_rectangles,
        )
    }
}

impl<Message: 'static> From<ArcElementWrapper<Message>> for Element<'static, Message> {
    fn from(wrapper: ArcElementWrapper<Message>) -> Self {
        Element::new(wrapper)
    }
}<|MERGE_RESOLUTION|>--- conflicted
+++ resolved
@@ -63,9 +63,7 @@
     sync::{Arc, Mutex},
     time::{Duration, Instant},
 };
-<<<<<<< HEAD
 use rayon::prelude::*;
-=======
 
 use crate::{
     app::{self, Action},
@@ -81,7 +79,6 @@
 };
 use unix_permissions_ext::UNIXPermissionsExt;
 use uzers::{get_group_by_gid, get_user_by_uid};
->>>>>>> 9d077677
 
 pub const DOUBLE_CLICK_DURATION: Duration = Duration::from_millis(500);
 pub const HOVER_DURATION: Duration = Duration::from_millis(1600);
