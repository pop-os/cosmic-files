// SPDX-License-Identifier: GPL-3.0-only

use cosmic::{
    iced::{Alignment, Background, Border, Length},
    theme,
    widget::{
        button, column, container, divider, horizontal_space,
        menu::{self, key_bind::KeyBind, ItemHeight, ItemWidth, MenuBar},
        text, Row,
    },
    Element,
};
use mime_guess::Mime;
use std::collections::HashMap;

use crate::{
    app::{Action, Message},
    config::TabConfig,
    fl,
    tab::{self, HeadingOptions, Location, LocationMenuAction, Tab},
};

macro_rules! menu_button {
    ($($x:expr),+ $(,)?) => (
        button(
            Row::with_children(
                vec![$(Element::from($x)),+]
            )
            .height(Length::Fixed(24.0))
            .align_items(Alignment::Center)
        )
        .padding([theme::active().cosmic().spacing.space_xxxs, 16])
        .width(Length::Fill)
        .style(theme::Button::MenuItem)
    );
}

pub fn context_menu<'a>(
    tab: &Tab,
    key_binds: &HashMap<KeyBind, Action>,
) -> Element<'a, tab::Message> {
    let find_key = |action: &Action| -> String {
        for (key_bind, key_action) in key_binds.iter() {
            if action == key_action {
                return key_bind.to_string();
            }
        }
        String::new()
    };

    let menu_item = |label, action| {
        let key = find_key(&action);
        menu_button!(
            text::body(label),
            horizontal_space(Length::Fill),
            text::body(key)
        )
        .on_press(tab::Message::ContextAction(action))
    };

    let TabConfig {
        sort_name,
        sort_direction,
        ..
    } = tab.config;
    let sort_item = |label, variant| {
        menu_item(
            format!(
                "{} {}",
                label,
                match (sort_name == variant, sort_direction) {
                    (true, true) => "\u{2B07}",
                    (true, false) => "\u{2B06}",
                    _ => "",
                }
            ),
            Action::ToggleSort(variant),
        )
        .into()
    };

    let mut selected_dir = 0;
    let mut selected = 0;
    let mut selected_types: Vec<Mime> = vec![];
    tab.items_opt().map(|items| {
        for item in items.iter() {
            if item.selected {
                selected += 1;
                if item.metadata.is_dir() {
                    selected_dir += 1;
                }
                selected_types.push(item.mime.clone());
            }
        }
    });
    selected_types.sort_unstable();
    selected_types.dedup();

    let mut children: Vec<Element<_>> = Vec::new();
    match tab.location {
        Location::Path(_) | Location::Search(_, _) | Location::Recents => {
            if selected > 0 {
                if selected_dir == 1 && selected == 1 || selected_dir == 0 {
                    children.push(menu_item(fl!("open"), Action::Open).into());
                }
                if selected == 1 {
                    children.push(menu_item(fl!("open-with"), Action::OpenWith).into());
                    if selected_dir == 1 {
                        children
                            .push(menu_item(fl!("open-in-terminal"), Action::OpenTerminal).into());
                    }
                }
                if matches!(tab.location, Location::Search(_, _)) {
                    children.push(
                        menu_item(fl!("open-item-location"), Action::OpenItemLocation).into(),
                    );
                }
                // All selected items are directories
                if selected == selected_dir {
                    children.push(menu_item(fl!("open-in-new-tab"), Action::OpenInNewTab).into());
                    children
                        .push(menu_item(fl!("open-in-new-window"), Action::OpenInNewWindow).into());
                }
                children.push(divider::horizontal::light().into());
                children.push(menu_item(fl!("rename"), Action::Rename).into());
                children.push(menu_item(fl!("cut"), Action::Cut).into());
                children.push(menu_item(fl!("copy"), Action::Copy).into());

<<<<<<< HEAD
                children.push(divider::horizontal::light().into());
                let supported_archive_types = ["application/x-tar", "application/zip"]
                    .iter()
                    .filter_map(|mime_type| mime_type.parse::<Mime>().ok())
                    .collect::<Vec<_>>();
=======
                children.push(container(horizontal_rule(1)).padding([0, 8]).into());
                let supported_archive_types = [
                    "application/x-compressed-tar",
                    "application/x-tar",
                    "application/zip",
                ]
                .iter()
                .filter_map(|mime_type| mime_type.parse::<Mime>().ok())
                .collect::<Vec<_>>();
>>>>>>> 15c93cc5
                selected_types.retain(|t| !supported_archive_types.contains(t));
                if selected_types.is_empty() {
                    children.push(menu_item(fl!("extract-here"), Action::ExtractHere).into());
                }
                children.push(menu_item(fl!("compress"), Action::Compress).into());
                children.push(divider::horizontal::light().into());

                //TODO: Print?
                children.push(menu_item(fl!("show-details"), Action::Properties).into());
                children.push(divider::horizontal::light().into());
                children.push(menu_item(fl!("add-to-sidebar"), Action::AddToSidebar).into());
                children.push(divider::horizontal::light().into());
                children.push(menu_item(fl!("move-to-trash"), Action::MoveToTrash).into());
            } else {
                //TODO: need better designs for menu with no selection
                //TODO: have things like properties but they apply to the folder?
                children.push(menu_item(fl!("new-file"), Action::NewFile).into());
                children.push(menu_item(fl!("new-folder"), Action::NewFolder).into());
                children.push(menu_item(fl!("open-in-terminal"), Action::OpenTerminal).into());
                children.push(divider::horizontal::light().into());
                children.push(menu_item(fl!("select-all"), Action::SelectAll).into());
                children.push(menu_item(fl!("paste"), Action::Paste).into());
                children.push(divider::horizontal::light().into());
                // TODO: Nested menu
                children.push(sort_item(fl!("sort-by-name"), HeadingOptions::Name));
                children.push(sort_item(fl!("sort-by-modified"), HeadingOptions::Modified));
                children.push(sort_item(fl!("sort-by-size"), HeadingOptions::Size));
            }
        }
        Location::Trash => {
            children.push(menu_item(fl!("select-all"), Action::SelectAll).into());
            if selected > 0 {
                children.push(divider::horizontal::light().into());
                children.push(menu_item(fl!("show-details"), Action::Properties).into());
                children.push(divider::horizontal::light().into());
                children
                    .push(menu_item(fl!("restore-from-trash"), Action::RestoreFromTrash).into());
            }
            children.push(divider::horizontal::light().into());
            // TODO: Nested menu
            children.push(sort_item(fl!("sort-by-name"), HeadingOptions::Name));
            children.push(sort_item(fl!("sort-by-modified"), HeadingOptions::Modified));
            children.push(sort_item(fl!("sort-by-size"), HeadingOptions::Size));
        }
    }

    container(column::with_children(children))
        .padding(1)
        //TODO: move style to libcosmic
        .style(theme::Container::custom(|theme| {
            let cosmic = theme.cosmic();
            let component = &cosmic.background.component;
            container::Appearance {
                icon_color: Some(component.on.into()),
                text_color: Some(component.on.into()),
                background: Some(Background::Color(component.base.into())),
                border: Border {
                    radius: 8.0.into(),
                    width: 1.0,
                    color: component.divider.into(),
                },
                ..Default::default()
            }
        }))
        .width(Length::Fixed(260.0))
        .into()
}

pub fn menu_bar<'a>(
    tab_opt: Option<&Tab>,
    key_binds: &HashMap<KeyBind, Action>,
) -> Element<'a, Message> {
    MenuBar::new(vec![
        menu::Tree::with_children(
            menu::root(fl!("file")),
            menu::items(
                key_binds,
                vec![
                    menu::Item::Button(fl!("new-tab"), Action::TabNew),
                    menu::Item::Button(fl!("new-window"), Action::WindowNew),
                    menu::Item::Button(fl!("new-file"), Action::NewFile),
                    menu::Item::Button(fl!("new-folder"), Action::NewFolder),
                    menu::Item::Button(fl!("open"), Action::Open),
                    menu::Item::Button(fl!("open-with"), Action::OpenWith),
                    menu::Item::Divider,
                    menu::Item::Button(fl!("rename"), Action::Rename),
                    menu::Item::Divider,
                    menu::Item::Button(fl!("menu-show-details"), Action::Properties),
                    menu::Item::Divider,
                    menu::Item::Button(fl!("add-to-sidebar"), Action::AddToSidebar),
                    menu::Item::Divider,
                    menu::Item::Button(fl!("move-to-trash"), Action::MoveToTrash),
                    menu::Item::Divider,
                    menu::Item::Button(fl!("close-tab"), Action::TabClose),
                    menu::Item::Button(fl!("quit"), Action::WindowClose),
                ],
            ),
        ),
        menu::Tree::with_children(
            menu::root(fl!("edit")),
            menu::items(
                key_binds,
                vec![
                    menu::Item::Button(fl!("cut"), Action::Cut),
                    menu::Item::Button(fl!("copy"), Action::Copy),
                    menu::Item::Button(fl!("paste"), Action::Paste),
                    menu::Item::Button(fl!("select-all"), Action::SelectAll),
                    menu::Item::Divider,
                    menu::Item::Button(fl!("history"), Action::EditHistory),
                ],
            ),
        ),
        menu::Tree::with_children(
            menu::root(fl!("view")),
            menu::items(
                key_binds,
                vec![
                    menu::Item::Button(fl!("zoom-in"), Action::ZoomIn),
                    menu::Item::Button(fl!("default-size"), Action::ZoomDefault),
                    menu::Item::Button(fl!("zoom-out"), Action::ZoomOut),
                    menu::Item::Divider,
                    menu::Item::CheckBox(
                        fl!("grid-view"),
                        tab_opt.map_or(false, |tab| matches!(tab.config.view, tab::View::Grid)),
                        Action::TabViewGrid,
                    ),
                    menu::Item::CheckBox(
                        fl!("list-view"),
                        tab_opt.map_or(false, |tab| matches!(tab.config.view, tab::View::List)),
                        Action::TabViewList,
                    ),
                    menu::Item::Divider,
                    menu::Item::CheckBox(
                        fl!("show-hidden-files"),
                        tab_opt.map_or(false, |tab| tab.config.show_hidden),
                        Action::ToggleShowHidden,
                    ),
                    menu::Item::CheckBox(
                        fl!("list-directories-first"),
                        tab_opt.map_or(false, |tab| tab.config.folders_first),
                        Action::ToggleFoldersFirst,
                    ),
                    menu::Item::Divider,
                    menu::Item::Button(fl!("menu-settings"), Action::Settings),
                    menu::Item::Divider,
                    menu::Item::Button(fl!("menu-about"), Action::About),
                ],
            ),
        ),
    ])
    .item_height(ItemHeight::Dynamic(40))
    .item_width(ItemWidth::Uniform(240))
    .spacing(theme::active().cosmic().spacing.space_xxxs.into())
    .into()
}

pub fn location_context_menu<'a>(ancestor_index: usize) -> Element<'a, tab::Message> {
    let children = vec![
        menu_button!(text::body(fl!("open-in-new-tab")))
            .on_press(tab::Message::LocationMenuAction(
                LocationMenuAction::OpenInNewTab(ancestor_index),
            ))
            .into(),
        menu_button!(text::body(fl!("open-in-new-window")))
            .on_press(tab::Message::LocationMenuAction(
                LocationMenuAction::OpenInNewWindow(ancestor_index),
            ))
            .into(),
        divider::horizontal::light().into(),
        menu_button!(text::body(fl!("show-details")))
            .on_press(tab::Message::LocationMenuAction(
                LocationMenuAction::Properties(ancestor_index),
            ))
            .into(),
    ];

    container(column::with_children(children))
        .padding(1)
        .style(theme::Container::custom(|theme| {
            let cosmic = theme.cosmic();
            let component = &cosmic.background.component;
            container::Appearance {
                icon_color: Some(component.on.into()),
                text_color: Some(component.on.into()),
                background: Some(Background::Color(component.base.into())),
                border: Border {
                    radius: 8.0.into(),
                    width: 1.0,
                    color: component.divider.into(),
                },
                ..Default::default()
            }
        }))
        .width(Length::Fixed(240.0))
        .into()
}<|MERGE_RESOLUTION|>--- conflicted
+++ resolved
@@ -126,14 +126,7 @@
                 children.push(menu_item(fl!("cut"), Action::Cut).into());
                 children.push(menu_item(fl!("copy"), Action::Copy).into());
 
-<<<<<<< HEAD
-                children.push(divider::horizontal::light().into());
-                let supported_archive_types = ["application/x-tar", "application/zip"]
-                    .iter()
-                    .filter_map(|mime_type| mime_type.parse::<Mime>().ok())
-                    .collect::<Vec<_>>();
-=======
-                children.push(container(horizontal_rule(1)).padding([0, 8]).into());
+                children.push(divider::horizontal::light().into()).into());
                 let supported_archive_types = [
                     "application/x-compressed-tar",
                     "application/x-tar",
@@ -142,7 +135,7 @@
                 .iter()
                 .filter_map(|mime_type| mime_type.parse::<Mime>().ok())
                 .collect::<Vec<_>>();
->>>>>>> 15c93cc5
+
                 selected_types.retain(|t| !supported_archive_types.contains(t));
                 if selected_types.is_empty() {
                     children.push(menu_item(fl!("extract-here"), Action::ExtractHere).into());
