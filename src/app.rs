--- conflicted
+++ resolved
@@ -905,16 +905,12 @@
         self.search_set(entity, term_opt, None)
     }
 
-<<<<<<< HEAD
     fn search_set(
         &mut self,
         tab: Entity,
         term_opt: Option<String>,
         selection_paths: Option<Vec<PathBuf>>,
     ) -> Task<Message> {
-=======
-    fn search_set(&mut self, tab: Entity, term_opt: Option<String>) -> Task<Message> {
->>>>>>> 19963258
         let mut title_location_opt = None;
         if let Some(tab) = self.tab_model.data_mut::<Tab>(tab) {
             let location_opt = match term_opt {
