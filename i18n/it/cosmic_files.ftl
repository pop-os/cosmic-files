--- conflicted
+++ resolved
@@ -6,11 +6,8 @@
 home = Home
 notification-in-progress = Operazioni sui file in corso ...
 trash = Cestino
-<<<<<<< HEAD
 bookmarks = Segnalibri
-=======
 undo = Annulla ultima operazione
->>>>>>> 9d077677
 
 # List view
 name = Nome
