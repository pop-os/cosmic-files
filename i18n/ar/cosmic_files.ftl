--- conflicted
+++ resolved
@@ -321,11 +321,7 @@
         [few] { $items } عناصر
         [many] { $items } عنصراً
        *[other] { $items } عنصر
-<<<<<<< HEAD
-    } من { trash } ({ $progress })...
-=======
     } من «{ trash }» ({ $progress })...
->>>>>>> d05b254e
 deleted =
     حُذف { $items } { $items ->
         [zero] لا عناصر
@@ -334,11 +330,7 @@
         [few] { $items } عناصر
         [many] { $items } عنصراً
        *[other] { $items } عنصر
-<<<<<<< HEAD
-    } من { trash }
-=======
     } من «{ trash }»
->>>>>>> d05b254e
 copying =
     ينسخ { $items } { $items ->
         [zero] لا عناصر
