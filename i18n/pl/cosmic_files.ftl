cosmic-files = Pliki COSMIC
empty-folder = Pusty katalog
empty-folder-hidden = Pusty katalog (z ukrytymi plikami)
no-results = Brak wyników
filesystem = System plików
home = Katalog domowy
networks = Sieci
notification-in-progress = Operacje na plikach w toku.
trash = Kosz
recents = Ubiegłe
undo = Cofnij
today = Dzisiaj
# Desktop view options
desktop-view-options = Opcje widoku pulpitu…
show-on-desktop = Pokaż na Pulpicie
desktop-folder-content = Zawartość katalogu Pulpit
mounted-drives = Podpięte dyski
trash-folder-icon = Ikona kosza
icon-size-and-spacing = Rozmiar i rozstaw ikon
icon-size = Rozmiar ikon
grid-spacing = Rozstaw siatki
# List view
name = Nazwa
modified = Zmodyfikowano
trashed-on = Wyrzucono do kosza
size = Rozmiar
# Progress footer
details = Detale
dismiss = Odrzuć wiadomość
operations-running =
    { $running } bieżące { $running ->
        [one] działanie
       *[other] działania
    } ({ $percent }%)…
operations-running-finished =
    { $running } bieżące { $running ->
        [one] działanie
<<<<<<< HEAD
       *[other] działąnia
=======
       *[other] działania
>>>>>>> d05b254e
    } ({ $percent }%), { $finished } ukończone…
pause = Wstrzymaj
resume = Wznów

# Dialogs


## Compress Dialog

create-archive = Utwórz archiwum

## Extract Dialog

extract-password-required = Wymagane hasło
extract-to = Wypakuj do…
extract-to-title = Wypakuj do katalogu
extract-to-prompt = Wprowadź miejsce gdzie wypakowywać.

## Empty Trash Dialog

empty-trash = Opróżnij kosz
empty-trash-warning = Czy chcesz bezpowrotnie usunąć zawartość Kosza?

## Mount Error Dialog

mount-error = Brak dostępu do dysku
# New File/Folder Dialog
create-new-file = Utwórz nowy plik
create-new-folder = Utwórz nowy katalog
file-name = Nazwa pliku
folder-name = Nazwa katalogu
file-already-exists = Plik z taką nazwą już istnieje.
folder-already-exists = Katalog z taką nazwą już istnieje.
name-hidden = Nazwy zaczynające się od „.” będą ukryte.
name-invalid = Musisz zmienić nazwę na inną z „{ $filename }”.
name-no-slashes = Nazwa nie może zawierać ukośników.
# Open/Save Dialog
cancel = Anuluj
open = Otwórz
create = Utwórz
open-file = Otwórz plik
open-folder = Otwórz katalog
open-in-new-tab = Otwórz w nowej karcie
open-in-new-window = Otwórz w nowym oknie
open-item-location = Otwórz położenie elementu
open-multiple-files = Otwórz wiele plików
open-multiple-folders = Otwórz wiele katalogów
save = Zapisz
save-file = Zapisz plik

## Open With Dialog

open-with-title = Czym chcesz otworzyć „{ $name }”?
browse-store = Przeglądaj { $store }
other-apps = Inne aplikacje
related-apps = Pokrewne aplikacje

## Permanently delete Dialog

selected-items = { $items } zaznaczonych elementów
permanently-delete-question = Usuń definitywnie
delete = Usuń
permanently-delete-warning = Jesteś pewien, że chcesz definitywnie usunąć { $target }? Nie można tego cofnąć.
# Rename Dialog
rename-file = Zmień nazwę pliku
rename-folder = Zmień nazwę katalogu
# Replace Dialog
replace = Zastąp
replace-title = { $filename } już istnieje w tym miejscu.
replace-warning = Czy chcesz by został on zastąpiony? To nadpisze jego zawartość.
replace-warning-operation = Czy chcesz by został on zastąpiony? To nadpisze jego zawartość.
original-file = Oryginalny plik
replace-with = Zastąpiony przez
apply-to-all = Zastosuj do wszystkich
keep-both = Zachowaj oba
skip = Pomiń

## Set as Executable and Launch Dialog

set-executable-and-launch = Ustaw jako wykonywalny i uruchom
set-executable-and-launch-description = Czy chcesz ustawić plik „{ $name }” jako wykonywalny i uruchomić go?
set-and-launch = Ustaw i uruchom

## Metadata Dialog

open-with = Otwórz za pomocą
owner = Właściciel
group = Grupa
other = Inni

### Mode 0

none = Brak

### Mode 1 (unusual)

execute-only = Tylko wykonywanie

### Mode 2 (unusual)

write-only = Tylko zapis

### Mode 3 (unusual)

write-execute = Zapis i wykonywanie

### Mode 4

read-only = Tylko odczyt

### Mode 5

read-execute = Odczyt i wykonywanie

### Mode 6

read-write = Odczyt i zapis

### Mode 7

read-write-execute = Odczyt, zapis i wykonywanie

## Favorite Path Error Dialog

favorite-path-error = Błąd podczas otwierania katalogu
favorite-path-error-description =
    Nie można otworzyćUnable to open "{ $path }".
    Może on nie istnieć lub możesz nie mieć uprawnień do otwierania go.

    Czy chcesz usunąć go z bocznego panelu?
remove = Usuń
keep = Zachowaj

# Context Pages


## About

repository = Repozytorium
support = Wsparcie

## Add Network Drive

add-network-drive = Dodaj dysk sieciowy
connect = Połącz
connect-anonymously = Połącz anonimowo
connecting = Łączenie…
domain = Domena
enter-server-address = Wprowadź adres serwera
network-drive-description =
    Adres serwera zawiera prefiks protokołu i adres.
    Przykładowo: ssh://192.168.0.1, ftp://[2001:db8::1]

### Make sure to keep the comma which separates the columns

network-drive-schemes =
    Dostępne protokoły,Prefiks
    AppleTalk,afp://
    File Transfer Protocol,ftp:// or ftps://
    Network File System,nfs://
    Server Message Block,smb://
    SSH File Transfer Protocol,sftp:// or ssh://
    WebDAV,dav:// or davs://
network-drive-error = Brak dostępu do dysku sieciowego
password = Hasło
remember-password = Zapamiętaj hasło
try-again = Spróbuj ponownie
username = Nazwa użytkownika

## Operations

cancelled = Anulowano
edit-history = Edytuj historię
history = Historia
no-history = Brak pozycji w historii.
pending = Oczekujące
progress = { $percent }%
progress-cancelled = { $percent }%, anulowano
progress-failed = { $percent }%, nieudane
progress-paused = { $percent }%, wstrzymano
failed = Nieudane
complete = Ukończone
compressing =
    Spakuj { $items } { $items ->
        [one] element
        [few] elementy
       *[other] elementów
    } z „{ $from }” do „{ $to }” ({ $progress })…
compressed =
    Spakowano { $items } { $items ->
        [one] element
        [few] elementy
       *[other] elementów
    } z „{ $from }” do „{ $to }”
copy_noun = Kopiuj
creating = Tworzy { $name } w { $parent }
created = Stworzono { $name } w { $parent }
copying =
    Kopiowanie { $items } { $items ->
        [one] elementu
       *[other] elementów
    } z „{ $from }” do „{ $to }” ({ $progress })…
copied =
    Skopiowano { $items } { $items ->
        [one] element
        [few] elementy
       *[other] elementów
    } z „{ $from }” do „{ $to }”
deleting =
    Usuwanie { $items } { $items ->
        [one] elementu
       *[other] elementów
    } z { trash } ({ $progress })...
deleted =
    Usunięto { $items } { $items ->
        [one] element
        [few] elementy
       *[other] elementów
    } z { trash }
emptying-trash = Opróżnianie { trash } ({ $progress })…
emptied-trash = Opróżniono { trash }
extracting =
    Wypakowywanie { $items } { $items ->
        [one] elementu
       *[other] elementów
    } z „{ $from }” do „{ $to }” ({ $progress })…
extracted =
    Wypakowano { $items } { $items ->
        [one] element
        [few] elementy
       *[other] elementów
    } z „{ $from }” do „{ $to }”
setting-executable-and-launching = Ustawianie "{ $name }" jako wykonywalnego i uruchamianie
set-executable-and-launched = Ustaw "{ $name }" jako wykonywalny i uruchom
setting-permissions = Ustawianie uprawnień dla "{ $name }" na { $mode }
set-permissions = Ustaw uprawnienia dla "{ $name }" na { $mode }
moving =
    Przenoszenie { $items } { $items ->
        [one] elementu
       *[other] elementów
    } z „{ $from }” do „{ $to }” ({ $progress })…
moved =
    Przeniesiono { $items } { $items ->
        [one] element
        [few] elementy
       *[other] elementów
    } z „{ $from }” do „{ $to }”
permanently-deleting =
    Definitywne usuwanie "{ $items }" "{ $items ->
        [one] elementu
       *[other] elementów
    }"
permanently-deleted =
    Definitywnie usunięto "{ $items }" "{ $items ->
        [one] element
        [few] elementy
       *[other] elementów
    }"
removing-from-recents =
    Usuwanie { $items } { $items ->
        [one] elementu
       *[other] elementów
    } z Ubiegłych
removed-from-recents =
    Usunięto { $items } { $items ->
        [one] element
        [few] elementy
       *[other] elementów
    } z Ubiegłych
renaming = Zmieniana nazwa { $from } na { $to }
renamed = Zmieniono nazwę { $from } na { $to }
restoring =
    Przywracanie { $items } { $items ->
        [one] elementu
       *[other] elementów
    } z Kosza ({ $progress })…
restored =
    Przywrócono { $items } { $items ->
        [one] element
        [few] elementy
       *[other] elementów
    } z Kosza
unknown-folder = nieznany katalog

## Open with

menu-open-with = Otwórz za pomocą…
default-app = { $name } (domyślnie)

## Show details

show-details = Pokaż szczegóły
type = Typ: { $mime }
items = Elementy: { $items }
item-size = Rozmiar: { $size }
item-created = Utworzono: { $created }
item-modified = Zmodyfikowano: { $modified }
item-accessed = Otwarto: { $accessed }
calculating = Obliczanie…

## Settings

settings = Ustawienia
single-click = Jedno kliknięcie by otwierać

### Appearance

appearance = Wygląd
theme = Motyw
match-desktop = Dopasuj do Pulpitu
dark = Ciemny
light = Jasny

### Type to Search

<<<<<<< HEAD
type-to-search = Zacznij wpisywanie by wyszukać
=======
type-to-search = Zacznij pisać by wyszukać
>>>>>>> d05b254e
type-to-search-recursive = Wyszukuj w obecnym katalogu i jego podkatalogach
type-to-search-enter-path = Wprowadź ścieżkę pliku lub katalogu
# Context menu
add-to-sidebar = Dodaj do bocznego panelu
compress = Spakuj
delete-permanently = Usuń definitywnie
eject = Wysuń
extract-here = Wypakuj
new-file = Nowy plik...
new-folder = Nowy katalog...
open-in-terminal = Otwórz w terminalu
move-to-trash = Przenieś do kosza
restore-from-trash = Przywróć z kosza
remove-from-sidebar = Usuń z bocznego panelu
sort-by-name = Uszereguj według nazwy
sort-by-modified = Uszereguj według czasu modyfikacji
sort-by-size = Uszereguj według rozmiaru
sort-by-trashed = Uszereguj według czasu usunięcia
remove-from-recents = Usuń z ubiegłych

## Desktop

change-wallpaper = Zmień tapetę…
desktop-appearance = Wygląd pulpitu…
display-settings = Ustawienia wyświetlacza…

# Menu


## File

file = Plik
new-tab = Nowa karta
new-window = Nowe okno
reload-folder = Odśwież katalog
rename = Zmień nazwę…
close-tab = Zamknij kartę
quit = Zamknij

## Edit

edit = Edytuj
cut = Wytnij
copy = Kopiuj
paste = Wklej
select-all = Zaznacz wszystko

## View

zoom-in = Przybliż
default-size = Domyślny rozmiar
zoom-out = Oddal
view = Widok
grid-view = Widok siatki
list-view = Widok listy
show-hidden-files = Pokaż ukryte pliki
list-directories-first = Najpierw wyświetlaj katalogi
gallery-preview = Podgąd galerii
menu-settings = Ustawienia…
menu-about = O Plikach COSMIC…

## Sort

sort = Uszereguj
sort-a-z = A-Z
sort-z-a = Z-A
sort-newest-first = Najpierw najnowsze
sort-oldest-first = Najpierw najstarsze
sort-smallest-to-largest = Najpierw najmniejsze
sort-largest-to-smallest = Najpierw największe<|MERGE_RESOLUTION|>--- conflicted
+++ resolved
@@ -35,11 +35,7 @@
 operations-running-finished =
     { $running } bieżące { $running ->
         [one] działanie
-<<<<<<< HEAD
        *[other] działąnia
-=======
-       *[other] działania
->>>>>>> d05b254e
     } ({ $percent }%), { $finished } ukończone…
 pause = Wstrzymaj
 resume = Wznów
@@ -354,12 +350,7 @@
 light = Jasny
 
 ### Type to Search
-
-<<<<<<< HEAD
 type-to-search = Zacznij wpisywanie by wyszukać
-=======
-type-to-search = Zacznij pisać by wyszukać
->>>>>>> d05b254e
 type-to-search-recursive = Wyszukuj w obecnym katalogu i jego podkatalogach
 type-to-search-enter-path = Wprowadź ścieżkę pliku lub katalogu
 # Context menu
