cosmic-files = Pliki COSMIC
empty-folder = Pusty katalog
empty-folder-hidden = Pusty katalog (z ukrytymi plikami)
no-results = Brak wyników
filesystem = System plików
home = Katalog domowy
networks = Sieci
notification-in-progress = Operacje na plikach w toku.
trash = Kosz
recents = Ubiegłe
undo = Cofnij
today = Dzisiaj

# Desktop view options
desktop-view-options = Opcje widoku pulpitu…
show-on-desktop = Pokaż na Pulpicie
desktop-folder-content = Zawartość katalogu Pulpit
mounted-drives = Podpięte dyski
trash-folder-icon = Ikona kosza
icon-size-and-spacing = Rozmiar i rozstaw ikon
icon-size = Rozmiar ikon
grid-spacing = Rozstaw siatki

# List view
name = Nazwa
modified = Zmodyfikowano
trashed-on = Wyrzucono do kosza
size = Rozmiar

# Progress footer
details = Detale
dismiss = Odrzuć wiadomość
operations-running = {$running} bieżące {$running ->
    [one] działanie
    *[other] działania
  } ({$percent}%)…
operations-running-finished = {$running} bieżące {$running ->
    [one] działanie
    *[other] działąnia
  } ({$percent}%), {$finished} ukończone…
pause = Wstrzymaj
resume = Wznów

# Dialogs

## Compress Dialog
create-archive = Utwórz archiwum

## Extract Dialog
extract-password-required = Wymagane hasło
extract-to = Wypakuj do…
extract-to-title = Wypakuj do katalogu
extract-to-prompt = Wprowadź miejsce gdzie wypakowywać.

## Empty Trash Dialog
empty-trash = Opróżnij kosz
empty-trash-warning = Czy chcesz bezpowrotnie usunąć zawartość Kosza?

## Mount Error Dialog
mount-error = Brak dostępu do dysku

# New File/Folder Dialog
create-new-file = Utwórz nowy plik
create-new-folder = Utwórz nowy katalog
file-name = Nazwa pliku
folder-name = Nazwa katalogu
file-already-exists = Plik z taką nazwą już istnieje.
folder-already-exists = Katalog z taką nazwą już istnieje.
name-hidden = Nazwy zaczynające się od „.” będą ukryte.
name-invalid = Musisz zmienić nazwę na inną z „{$filename}”.
name-no-slashes = Nazwa nie może zawierać ukośników.

# Open/Save Dialog
cancel = Anuluj
open = Otwórz
create = Utwórz
open-file = Otwórz plik
open-folder = Otwórz katalog
open-in-new-tab = Otwórz w nowej karcie
open-in-new-window = Otwórz w nowym oknie
open-item-location = Otwórz położenie elementu
open-multiple-files = Otwórz wiele plików
open-multiple-folders = Otwórz wiele katalogów
save = Zapisz
save-file = Zapisz plik

## Open With Dialog
open-with-title = Czym chcesz otworzyć „{$name}”?
browse-store = Przeglądaj {$store}
other-apps = Inne aplikacje
related-apps = Pokrewne aplikacje

## Permanently delete Dialog
selected-items =  {$items} zaznaczonych elementów
permanently-delete-question = Usuń definitywnie
delete = Usuń
permanently-delete-warning = Jesteś pewien, że chcesz definitywnie usunąć {$target}? Nie można tego cofnąć.

# Rename Dialog
rename-file = Zmień nazwę pliku
rename-folder = Zmień nazwę katalogu

# Replace Dialog
replace = Zastąp
replace-title = {$filename} już istnieje w tym miejscu.
replace-warning = Czy chcesz by został on zastąpiony? To nadpisze jego zawartość.
replace-warning-operation = Czy chcesz by został on zastąpiony? To nadpisze jego zawartość.
original-file = Oryginalny plik
replace-with = Zastąpiony przez
apply-to-all = Zastosuj do wszystkich
keep-both = Zachowaj oba
skip = Pomiń

## Set as Executable and Launch Dialog
set-executable-and-launch = Ustaw jako wykonywalny i uruchom
set-executable-and-launch-description = Czy chcesz ustawić plik „{$name}” jako wykonywalny i uruchomić go?
set-and-launch = Ustaw i uruchom

## Metadata Dialog
open-with = Otwórz za pomocą
owner = Właściciel
group = Grupa
other = Inni
### Mode 0
none = Brak
### Mode 1 (unusual)
execute-only = Tylko wykonywanie
### Mode 2 (unusual)
write-only = Tylko zapis
### Mode 3 (unusual)
write-execute = Zapis i wykonywanie
### Mode 4
read-only = Tylko odczyt
### Mode 5
read-execute = Odczyt i wykonywanie
### Mode 6
read-write = Odczyt i zapis
### Mode 7
read-write-execute = Odczyt, zapis i wykonywanie

## Favorite Path Error Dialog
favorite-path-error = Błąd podczas otwierania katalogu
favorite-path-error-description =
    Nie można otworzyćUnable to open "{$path}".
    Może on nie istnieć lub możesz nie mieć uprawnień do otwierania go.

    Czy chcesz usunąć go z bocznego panelu?
remove = Usuń
keep = Zachowaj

# Context Pages

## About
git-description = Git commit {$hash} z {$date}

## Add Network Drive
add-network-drive = Dodaj dysk sieciowy
connect = Połącz
connect-anonymously = Połącz anonimowo
connecting = Łączenie…
domain = Domena
enter-server-address = Wprowadź adres serwera
network-drive-description =
    Adres serwera zawiera prefiks protokołu i adres.
    Przykładowo: ssh://192.168.0.1, ftp://[2001:db8::1]
### Make sure to keep the comma which separates the columns
network-drive-schemes =
    Dostępne protokoły,Prefiks
    AppleTalk,afp://
    File Transfer Protocol,ftp:// or ftps://
    Network File System,nfs://
    Server Message Block,smb://
    SSH File Transfer Protocol,sftp:// or ssh://
    WebDav,dav:// or davs://
network-drive-error = Brak dostępu do dysku sieciowego
password = Hasło
remember-password = Zapamiętaj hasło
try-again = Spróbuj ponownie
username = Nazwa użytkownika

## Operations
cancelled = Anulowano
edit-history = Edytuj historię
history = Historia
no-history = Brak pozycji w historii.
pending = Oczekujące
progress = {$percent}%
progress-cancelled = {$percent}%, anulowano
progress-paused = {$percent}%, wstrzymano
failed = Nieudane
complete = Ukończone
compressing = Spakuj {$items} {$items ->
        [one] element
        [few] elementy
        *[other] elementów
    } z „{$from}” do „{$to}” ({$progress})…
compressed = Spakowano {$items} {$items ->
        [one] element
        [few] elementy
        *[other] elementów
    } z „{$from}” do „{$to}”
copy_noun = Kopiuj
creating = Tworzy {$name} w {$parent}
created = Stworzono {$name} w {$parent}
copying = Kopiowanie {$items} {$items ->
        [one] elementu
        *[other] elementów
    } z „{$from}” do „{$to}” ({$progress})…
copied = Skopiowano {$items} {$items ->
        [one] element
        [few] elementy
        *[other] elementów
    } z „{$from}” do „{$to}”
deleting = Usuwanie {$items} {$items ->
        [one] elementu
        *[other] elementów
    } z {trash} ({$progress})...
deleted = Usunięto {$items} {$items ->
        [one] element
        [few] elementy
        *[other] elementów
    } z {trash}
emptying-trash = Opróżnianie {trash} ({$progress})…
emptied-trash = Opróżniono {trash}
extracting = Wypakowywanie {$items} {$items ->
        [one] elementu
        *[other] elementów
    } z „{$from}” do „{$to}” ({$progress})…
extracted = Wypakowano {$items} {$items ->
        [one] element
        [few] elementy
        *[other] elementów
    } z „{$from}” do „{$to}”
<<<<<<< HEAD
setting-executable-and-launching = Ustwianie "{$name}" jako pliku wykonawczego i uruchomienie executable and launching
set-executable-and-launched = Ustaw "{$name}" jako plik wykonawczy i uruchom
=======
setting-executable-and-launching = Ustawianie "{$name}" jako wykonywalny i uruchamianie
set-executable-and-launched = Ustaw "{$name}" jako wykonywalny i uruchom
>>>>>>> bf4e574a
setting-permissions = Ustawianie uprawnień dla "{$name}" na {$mode}
set-permissions = Ustaw uprawnienia dla "{$name}" na {$mode}
moving = Przenoszenie {$items} {$items ->
        [one] elementu
        *[other] elementów
    } z „{$from}” do „{$to}” ({$progress})…
moved = Przeniesiono {$items} {$items ->
        [one] element
        [few] elementy
        *[other] elementów
    } z „{$from}” do „{$to}”
permanently-deleting = Definitywne usuwanie "{$items}" "{$items ->
        [one] elementu
        *[other] elementów
    }"
permanently-deleted = Definitywnie usunięto "{$items}" "{$items ->
        [one] element
        [few] elementy
        *[other] elementów
    }"
renaming = Zmieniana nazwa {$from} na {$to}
renamed = Zmieniono nazwę {$from} na {$to}
restoring = Przywracanie {$items} {$items ->
        [one] elementu
        *[other] elementów
    } z {trash} ({$progress})…
restored = Przywrócono {$items} {$items ->
        [one] element
        [few] elementy
        *[other] elementów
    } z {trash}
unknown-folder = nieznany katalog

## Open with
menu-open-with = Otwórz za pomocą…
default-app = {$name} (domyślnie)

## Show details
show-details = Pokaż szczegóły
type = Typ: {$mime}
items = Elementy: {$items}
item-size = Rozmiar: {$size}
item-created = Utworzono: {$created}
item-modified = Zmodyfikowano: {$modified}
item-accessed = Otwarto: {$accessed}
calculating = Obliczanie…

## Settings
settings = Ustawienia
single-click = Jedno kliknięcie by otwierać

### Appearance
appearance = Wygląd
theme = Motyw
match-desktop = Dopasuj do Pulpitu
dark = Ciemny
light = Jasny

### Type to Search
type-to-search = Naciśnij by wyszukać…
type-to-search-recursive = Wyszukuj w obecnym katalogu i jego subkatalogach
type-to-search-enter-path = Wprowadź ścieżkę pliku lub katalogu

# Context menu
add-to-sidebar = Dodaj do bocznego panelu
compress = Spakuj
delete-permanently = Usuń definitywnie
extract-here = Wypakuj
new-file = Nowy plik
new-folder = Nowy katalog
open-in-terminal = Otwórz w terminalu
move-to-trash = Przenieś do kosza
restore-from-trash = Przywróć z kosza
remove-from-sidebar = Usuń z bocznego panelu
sort-by-name = Uszereguj według nazwy
sort-by-modified = Uszereguj według czasu modyfikacji
sort-by-size = Uszereguj według rozmiaru
sort-by-trashed = Uszereguj według czasu usunięcia

## Desktop
change-wallpaper = Zmień tapetę…
desktop-appearance = Wygląd pulpitu…
display-settings = Ustawienia wyświetlacza…

# Menu

## File
file = Plik
new-tab = Nowa karta
new-window = Nowe okno
reload-folder = Odśwież katalog
rename = Zmień nazwę…
close-tab = Zamknij kartę
quit = Zamknij

## Edit
edit = Edytuj
cut = Wytnij
copy = Kopiuj
paste = Wklej
select-all = Zaznacz wszystko

## View
zoom-in = Przybliż
default-size = Domyślny rozmiar
zoom-out = Oddal
view = Widok
grid-view = Widok siatki
list-view = Widok listy
show-hidden-files = Pokaż ukryte pliki
list-directories-first = Najpierw wyświetlaj katalogi
gallery-preview = Podgąd galerii
menu-settings = Ustawienia…
menu-about = O Plikach COSMIC…

## Sort
sort = Uszereguj
sort-a-z = A-Z
sort-z-a = Z-A
sort-newest-first = Najpierw najnowsze
sort-oldest-first = Najpierw najstarsze
sort-smallest-to-largest = Najpierw najmniejsze
sort-largest-to-smallest = Najpierw największe<|MERGE_RESOLUTION|>--- conflicted
+++ resolved
@@ -231,13 +231,8 @@
         [few] elementy
         *[other] elementów
     } z „{$from}” do „{$to}”
-<<<<<<< HEAD
-setting-executable-and-launching = Ustwianie "{$name}" jako pliku wykonawczego i uruchomienie executable and launching
-set-executable-and-launched = Ustaw "{$name}" jako plik wykonawczy i uruchom
-=======
-setting-executable-and-launching = Ustawianie "{$name}" jako wykonywalny i uruchamianie
+setting-executable-and-launching = Ustawianie "{$name}" jako wykonywalnego i uruchamianie
 set-executable-and-launched = Ustaw "{$name}" jako wykonywalny i uruchom
->>>>>>> bf4e574a
 setting-permissions = Ustawianie uprawnień dla "{$name}" na {$mode}
 set-permissions = Ustaw uprawnienia dla "{$name}" na {$mode}
 moving = Przenoszenie {$items} {$items ->
