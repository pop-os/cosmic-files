--- conflicted
+++ resolved
@@ -180,13 +180,8 @@
 
 
 ## About
-<<<<<<< HEAD
-
-git-description = Git подаване { $hash } на { $date }
-=======
 repository = Хранилище
 support = Поддръжка
->>>>>>> d05b254e
 
 ## Add Network Drive
 
@@ -223,16 +218,10 @@
 history = История
 no-history = Няма елементи в историята.
 pending = Чакащи
-<<<<<<< HEAD
 progress = { $percent }%
 progress-cancelled = { $percent }%, отменена
+progress-failed = { $percent }%, неуспешно
 progress-paused = { $percent }%, на пауза
-=======
-progress = {$percent}%
-progress-cancelled = {$percent}%, отменена
-progress-failed = {$percent}%, неуспешно
-progress-paused = {$percent}%, на пауза
->>>>>>> d05b254e
 failed = Неуспешна
 complete = Завършена
 compressing =
@@ -304,12 +293,6 @@
         [one] елемент
        *[other] елемента
     }
-<<<<<<< HEAD
-renaming = Преименуване на „{ $from }“ на „{ $to }“
-renamed = „{ $from }“ е преименувано на „{ $to }“
-restoring =
-    Възстановяване на { $items } { $items ->
-=======
 removing-from-recents = Премахване на {$items} {$items ->
         [one] елемент
         *[other] елемента
@@ -321,7 +304,6 @@
 renaming = Преименуване на „{$from}“ на „{$to}“
 renamed = „{$from}“ е преименувано на „{$to}“
 restoring = Възстановяване на {$items} {$items ->
->>>>>>> d05b254e
         [one] елемент
        *[other] елемента
     } от { trash } ({ $progress })...
@@ -433,7 +415,6 @@
 sort-newest-first = Най-новите първи
 sort-oldest-first = Най-старите първи
 sort-smallest-to-largest = Най-малките до най-големите
-<<<<<<< HEAD
 sort-largest-to-smallest = Най-големите до най-малките
 repository = Хранилище
 support = Поддръжка
@@ -449,7 +430,4 @@
        *[other] елемента
     } от { recents }
 eject = Изваждане
-remove-from-recents = Премахване от скорошни
-=======
-sort-largest-to-smallest = Най-големите до най-малките
->>>>>>> d05b254e
+remove-from-recents = Премахване от скорошни